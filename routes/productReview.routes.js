import express from "express";
let router = express.Router();

<<<<<<< HEAD
router.post("/registerReview", addReview);

router.get("/getReview", getReview);

router.patch("/updateById/:id", authorizeJwt, updateById);

router.delete("/deleteById/:id", authorizeJwt, deleteById);

=======
>>>>>>> b0c09651
export default router;<|MERGE_RESOLUTION|>--- conflicted
+++ resolved
@@ -1,7 +1,14 @@
 import express from "express";
 let router = express.Router();
+import { authorizeJwt } from "../middlewares/auth.middleware";
 
-<<<<<<< HEAD
+import {
+    addReview,
+    deleteById,
+    updateById,
+    getReview
+} from "../controllers/productReview.controller";
+
 router.post("/registerReview", addReview);
 
 router.get("/getReview", getReview);
@@ -10,6 +17,4 @@
 
 router.delete("/deleteById/:id", authorizeJwt, deleteById);
 
-=======
->>>>>>> b0c09651
 export default router;