--- conflicted
+++ resolved
@@ -1,5 +1,4 @@
 import express from "express";
-<<<<<<< HEAD
 import {
     addOrder,
     getById,
@@ -13,10 +12,9 @@
     getQcOrders,
     TransferOrderInhouse,
     getInhouseOrders,
+    getTailorsAvialabilityByDate,
+    getCustomerOrderByDate,
 } from "../controllers/Order.controller";
-=======
-import { addOrder, getById, getAllOrders, updateOrderImages, updateOrderStatusToFabricCollector, allocateOrderToPatternCutter, allocateOrderToTailor, allocateOrderToQC, getTailorOrdersByOrderId, getTailorsAvialabilityByDate, getCustomerOrderByDate } from "../controllers/Order.controller";
->>>>>>> 85fbe3ac
 const router = express.Router();
 
 router.post("/", addOrder);
