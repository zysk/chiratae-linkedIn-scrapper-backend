// import authorizeJwt from "../middlewares/auth.middleware";

import { storeFileAndReturnNameBase64 } from "../helpers/fileSystem";
import { escapeRegExp } from "../helpers/regexHelpers";
import Language from "../models/language.model";
import Conversion from "../models/conversion.model";
import Product from "../models/product.model";
import ProductGroups from "../models/productGroups.model";
import ProductWithLanguage from "../models/productWithLanguage.model";

export const addProduct = async (req, res, next) => {
    try {
        if (req.body.companyLogo) {
            req.body.companyLogo = await storeFileAndReturnNameBase64(req.body.companyLogo);
        }

        console.log(req.body.productArr[0].media, "req.body.productArr");
        let arr = [];

        for (const el of req.body.productArr) {
            let obj = {
                ...req.body,
                ...el,
            };

            for (const ele of el.fileArr) {
                ele.url = await storeFileAndReturnNameBase64(ele.url);
            }

            arr.push(obj);
        }
        let addedProductsArr = await Product.insertMany([...arr]);

        await ProductGroups({ ...req.body, productsArr: addedProductsArr.map((el) => ({ productId: el._id })) }).save();

        //handle stock logs here
        // await new StockLogs({}).save()

        res.status(200).json({ message: "Product Added", success: true });
    } catch (err) {
        console.error(err);
        next(err);
    }
};

export const getProducts = async (req, res, next) => {
    try {
<<<<<<< HEAD
        let languageObj = await Language.findOne({ name: "English" }).exec()

        let addedProductsArr = await ProductGroups.find({ languageId: languageObj._id }).lean().exec()
=======
        let addedProductsArr = await ProductGroups.find().lean().exec();
>>>>>>> 8b366766

        if (req.query.returnProductData) {
            for (const el of addedProductsArr) {
                if (el.productsArr) {
                    for (const ele of el.productsArr) {
                        let productObj = await Product.findById(ele.productId).exec();
                        if (productObj) {
                            ele.productObj = productObj;
                        } else {
                            ele.productObj = {};
                        }
                    }
                }
            }
        }

        res.status(200).json({ message: "Products Found", data: addedProductsArr, success: true });
    } catch (err) {
        console.error(err);
        next(err);
    }
};

export const getProductById = async (req, res, next) => {
    try {
<<<<<<< HEAD
        console.log(req.query.productsArr, req.query.languageId)
        let productGroupsObj = await ProductGroups.findOne({ "productArr.productId": { $in: [req.query.productsArr] }, languageId: req.query.languageId }).lean().exec();
        if (!productGroupsObj) {
            throw new Error("Product Not Found !!");
        }

        let languageObj = {}
=======
        console.log(req.params.id);
        let productGroupsObj = await ProductGroups.findOne({ _id: req.params.id }).lean().exec();
        if (!productGroupsObj) {
            throw new Error("Product Not Found !!");
        }
        // console.log(productGroupsObj, "productGroupsObj")

        // console.log(req.query.languageId, "req.query.languageId")

        let languageObj = {};
>>>>>>> 8b366766

        if (req.query.languageId) {
            languageObj = await Language.findById(req.query.languageId).exec();
        }

        if (productGroupsObj.productsArr) {
            for (const ele of productGroupsObj.productsArr) {
                console.log({ productId: ele.productId, languageId: req.query.languageId }, "{ productId: ele.productId, languageId: req.query.languageId }");
                if (req.query.languageId && languageObj && `${languageObj.name}`.toLowerCase() != "english") {
                    let productObj = await ProductWithLanguage.findOne({ productId: ele.productId, languageId: req.query.languageId }).exec();
                    console.log(productObj, productObj?.languageId, productObj?.name, "product");
                    if (productObj) {
                        ele.productObj = productObj;
                    }
                    // productId: '637daf7591736bf30f30565a',
                    //     languageId: '6378a7e07b80cc71f69007af',
                    else {
                        let productObj = await Product.findById(ele.productId).exec();
                        console.log(productObj?.fileArr, "productObj", ele.productId);
                        if (productObj) {
                            ele.productObj = {
                                _id: productObj._id,
                                name: "",
                                languageSupported: productObj?.languageSupported,
                                shortDescription: "",
                                longDescripton: "",
                                featureChecklist: {
                                    softwareDescription: productObj?.featureChecklist?.softwareDescription,
                                    softwareType: productObj?.featureChecklist?.softwareType,
                                    softwareData: productObj?.featureChecklist?.softwareData,
                                    farmAdmin: productObj?.featureChecklist?.farmAdmin,
                                    accountAccess: productObj?.featureChecklist?.accountAccess,
                                    usersPerAccount: productObj?.featureChecklist?.usersPerAccount,
                                    modeOfUse: productObj?.featureChecklist?.modeOfUse,
                                    cropPlanning: productObj?.featureChecklist?.cropPlanning,
                                    operationalPlanning: productObj?.featureChecklist?.operationalPlanning,
                                    precisionAgriculture: productObj?.featureChecklist?.precisionAgriculture,
                                    weatherForecast: productObj?.featureChecklist?.weatherForecast,
                                    soilHealth: productObj?.featureChecklist?.soilHealth,
                                    farmAnalytics: productObj?.featureChecklist?.farmAnalytics,
                                    fieldAndEquipmentRecords: productObj?.featureChecklist?.fieldAndEquipmentRecords,
                                    harvestAnalysis: productObj?.featureChecklist?.harvestAnalysis,
                                    hardwareAndConnectivity: productObj?.featureChecklist?.hardwareAndConnectivity,
                                    accounting: productObj?.featureChecklist?.accounting,
                                    others: "",
                                },
                                targetCustomer: {
                                    marketsServed: productObj?.targetCustomer?.marketsServed,
                                    typesOfFarmsServed: productObj?.targetCustomer?.typesOfFarmsServed,
                                    country: productObj?.targetCustomer.country,
                                    customers: productObj?.targetCustomer?.customers,
                                    farmSize: productObj?.targetCustomer?.farmSize,
                                    typeOfLeads: "",
                                    relevantCrops: productObj?.targetCustomer?.relevantCrops,
                                    otherRelevantCrops: "",
                                    capatibleWith: "",
                                    inCompatibeWith: "",
                                },
                                customerSupport: {
                                    isFreeTrialAvailable: productObj?.customerSupport?.isFreeTrialAvailable,
                                    typeOfCustomerSupport: productObj?.customerSupport?.typeOfCustomerSupport,
                                    trainingAvailable: productObj?.customerSupport?.trainingAvailable,
                                    isTrainingFree: productObj?.customerSupport?.isTrainingFree,
                                    typeOfTrainings: productObj?.customerSupport?.typeOfTrainings,
                                },
                                installation: {
                                    sofwareUse: productObj?.installation?.sofwareUse,
                                    averageTime: "",
                                    averageFees: "",
                                    pricingModel: productObj?.installation?.pricingModel,
                                    pricingDetails: "",
                                    differentSubscription: "",
                                    additionalAddOn: "",
                                    valuePropositions: "",
                                    competitors: "",
                                },
                                fileArr: productObj?.fileArr,
                                mediaLinksArr: productObj?.mediaLinksArr,
                                caseStudies: productObj?.caseStudies,
                            };
                        } else {
                            ele.productObj = {
                                name: "",
                                languageSupported: [],
                                shortDescription: "",
                                longDescripton: "",
                                featureChecklist: {
                                    softwareDescription: [],
                                    softwareType: [],
                                    softwareData: [],
                                    farmAdmin: [],
                                    accountAccess: {
                                        value: "",
                                    },
                                    usersPerAccount: [],
                                    modeOfUse: [],
                                    cropPlanning: [],
                                    operationalPlanning: [],
                                    precisionAgriculture: [],
                                    weatherForecast: [],
                                    soilHealth: [],
                                    farmAnalytics: [],
                                    fieldAndEquipmentRecords: [],
                                    harvestAnalysis: [],
                                    hardwareAndConnectivity: [],
                                    accounting: [],
                                    others: "",
                                },
                                targetCustomer: {
                                    marketsServed: [],
                                    typesOfFarmsServed: [],
                                    customers: {
                                        value: "",
                                    },
                                    country: [],
                                    farmSize: [],
                                    typeOfLeads: "",
                                    relevantCrops: [],
                                    otherRelevantCrops: "",
                                    capatibleWith: "",
                                    inCompatibeWith: "",
                                },
                                customerSupport: {
                                    isFreeTrialAvailable: {
                                        value: "",
                                    },
                                    typeOfCustomerSupport: [],
                                    trainingAvailable: {
                                        value: "",
                                    },
                                    isTrainingFree: "",
                                    typeOfTrainings: [],
                                },
                                installation: {
                                    sofwareUse: [],
                                    averageTime: "",
                                    averageFees: "",
                                    pricingModel: [],
                                    pricingDetails: "",
                                    differentSubscription: "",
                                    additionalAddOn: "",
                                    valuePropositions: "",
                                    competitors: "",
                                },
                                fileArr: [],
                                mediaLinksArr: [],
                                caseStudies: [],
                            };
                        }
                    }
                } else {
                    let productObj = await Product.findById(ele.productId).exec();
                    // console.log(productObj, "productObj");
                    if (productObj) {
                        ele.productObj = productObj;
                    } else {
                        ele.productObj = {
                            name: "",
                            languageSupported: [
                                {
                                    value: "",
                                },
                            ],
                            shortDescription: "",
                            longDescripton: "",
                            featureChecklist: {
                                softwareDescription: [],
                                softwareType: [],
                                softwareData: [],
                                farmAdmin: [],
                                accountAccess: {
                                    value: "",
                                },
                                usersPerAccount: [],
                                modeOfUse: [],
                                cropPlanning: [],
                                operationalPlanning: [],
                                precisionAgriculture: [],
                                weatherForecast: [],
                                soilHealth: [],
                                farmAnalytics: [],
                                fieldAndEquipmentRecords: [],
                                harvestAnalysis: [],
                                hardwareAndConnectivity: [],
                                accounting: [],
                                others: "",
                            },
                            targetCustomer: {
                                marketsServed: [],
                                typesOfFarmsServed: [],
                                country: [],
                                customers: {
                                    value: "",
                                },
                                farmSize: [],
                                typeOfLeads: "",
                                relevantCrops: [],
                                otherRelevantCrops: "",
                                capatibleWith: "",
                                inCompatibeWith: "",
                            },
                            customerSupport: {
                                isFreeTrialAvailable: {
                                    value: "",
                                },
                                typeOfCustomerSupport: [],
                                trainingAvailable: {
                                    value: "",
                                },
                                isTrainingFree: "",
                                typeOfTrainings: [],
                            },
                            installation: {
                                sofwareUse: [],
                                averageTime: "",
                                averageFees: "",
                                pricingModel: [],
                                pricingDetails: "",
                                differentSubscription: "",
                                additionalAddOn: "",
                                valuePropositions: "",
                                competitors: "",
                            },
                            fileArr: [],
                            mediaLinksArr: [],
                            caseStudies: [],
                        };
                    }
                }
            }
        }
        // console.log(JSON.stringify(productGroupsObj, null, 2), "productGroupsObj")

        res.status(200).json({ message: "Products Found", data: productGroupsObj, success: true });
    } catch (err) {
        console.error(err);
        next(err);
    }
};

export const getComparisionProductsProducts = async (req, res, next) => {
    try {
        console.log(req.query, "req.query");
        let tempArr = req.query.productArr;
        tempArr = tempArr.split(",");

        let productArr = await Product.find({ _id: { $in: [...tempArr] } })
            .lean()
            .exec();
        if (!productArr) {
            throw new Error("Product Not found ");
        }
        for (const el of productArr) {
            let productGroupsObj = await ProductGroups.findOne({ "productsArr.productId": el._id }).exec();
            console.log(productGroupsObj, "productGroupsObj");
            if (productGroupsObj) {
                el.productGroupsObj = productGroupsObj;
            }
        }

        res.status(200).json({ message: "Products Found", data: productArr, success: true });
    } catch (err) {
        console.error(err);
        next(err);
    }
};

export const getProductByProductId = async (req, res, next) => {
    try {
        let languageObj = {};
        if (req.params.languageId) {
            languageObj = await Language.findById(req.params.languageId).exec();
        }
        let productObj = {};

        console.log(languageObj, "languageObj");

        if (`${languageObj?.name}`.toLowerCase() == "english") {
            productObj = await Product.findById(req.params.id).lean().exec();
            if (!productObj) {
                throw new Error("Product Not found ");
            }
            let productGroupsObj = await ProductGroups.findOne({ "productsArr.productId": productObj._id }).exec();
            if (productGroupsObj) {
                productObj.productGroupsObj = productGroupsObj;
            }

            let relatedProductsArr = await Product.find({ "targetCustomer.customers.value": { $in: [...productObj?.targetCustomer?.customers.map((el) => el?.value)] } })
                .lean()
                .exec();
            if (relatedProductsArr) {
                for (const el of relatedProductsArr) {
                    let productGroupsObj = await ProductGroups.findOne({ "productsArr.productId": el._id }).exec();
                    if (productGroupsObj) {
                        el.productGroupsObj = productGroupsObj;
                    }
                }
                // productObj.relatedProductsArr = relatedProductsArr
            }
        } else {
            productObj = await ProductWithLanguage.findById(req.params.id).lean().exec();
            if (!productObj) {
                throw new Error("Product Not found ");
            }
            let productGroupsObj = await ProductGroups.findOne({ "productsArr.productId": productObj.productId }).exec();
            if (productGroupsObj) {
                productObj.productGroupsObj = productGroupsObj;
            }

            let relatedProductsArr = await ProductWithLanguage.find({ "targetCustomer.customers.value": { $in: [...productObj?.targetCustomer?.customers.map((el) => el?.value)] } })
                .lean()
                .exec();
            if (relatedProductsArr) {
                // productObj.relatedProductsArr = relatedProductsArr
            }
        }

        console.log(JSON.stringify(productObj, null, 2));

        res.status(200).json({ message: "Products Found", data: productObj, success: true });
    } catch (err) {
        console.error(err);
        next(err);
    }
};

//////////////////this api returns array of products which are displayed on category page in website (the array is filtered using the filters given on category page)
export const getFilteredProducts = async (req, res, next) => {
    try {
        let page = 0;
        let itemsPerPage = 0;
        let query = {};
        if (req.query.page) {
            page = req.query.page;
        }
        if (req.query.itemsPerPage) {
            itemsPerPage = req.query.itemsPerPage;
        }
        if (req.query.properties && req.query.properties != "[]" && JSON.parse(req.query.properties).length > 0) {
            let propertiesArr = JSON.parse(req.query.properties);
            let softwareDescriptionObj = propertiesArr.find((el) => el.name == "Farming Needs");
            let pricingObj = propertiesArr.find((el) => el.name == "Pricing");
            let farmTypeObj = propertiesArr.find((el) => el.name == "Farm Type");
            let targetUserObj = propertiesArr.find((el) => el.name == "Target User");
            let languageObj = propertiesArr.find((el) => el.name == "Language");
            let technologyObj = propertiesArr.find((el) => el.name == "Technology");
            if (softwareDescriptionObj) {
                query = {
                    $and: [
<<<<<<< HEAD
                        ...query,
                        ...softwareDescriptionObj?.values.map(
                            el => ({
                                "featureChecklist.softwareDescription.value": el?.value
                            })
                        ),
                    ]
                }
=======
                        ...softwareDescriptionObj?.values.map((el) => ({
                            "featureChecklist.softwareDescription.value": el?.value,
                        })),
                    ],
                };
>>>>>>> 8b366766
            }
            if (pricingObj) {
                query = {
                    $and: [
<<<<<<< HEAD
                        ...query,
                        ...pricingObj?.values.map(
                            el => ({
                                "installation.pricingModel.value": el?.value
                            })
                        )
                    ]
                }
=======
                        ...pricingObj?.values.map((el) => ({
                            "installation.pricingModel.value": el?.value,
                        })),
                    ],
                };
>>>>>>> 8b366766
            }
            if (farmTypeObj) {
                query = {
                    $and: [
<<<<<<< HEAD
                        ...query,
                        ...farmTypeObj?.values.map(
                            el => ({
                                "targetCustomer.typesOfFarmsServed.value": el?.value
                            })
                        )
                    ]
                }
=======
                        ...farmTypeObj?.values.map((el) => ({
                            "targetCustomer.typesOfFarmsServed.value": el?.value,
                        })),
                    ],
                };
>>>>>>> 8b366766
            }
            if (targetUserObj) {
                query = {
                    $and: [
<<<<<<< HEAD
                        ...query,
                        ...targetUserObj?.values.map(
                            el => ({
                                "targetCustomer.customers.value": el?.value
                            })
                        )
                    ]
                }
=======
                        ...targetUserObj?.values.map((el) => ({
                            "targetCustomer.customers.value": el?.value,
                        })),
                    ],
                };
>>>>>>> 8b366766
            }
            if (languageObj) {
                query = {
                    $and: [
<<<<<<< HEAD
                        ...query,
                        ...languageObj?.values.map(
                            el => ({
                                "languageSupported.value": el?.value
                            })
                        )
                    ]
                }
=======
                        ...languageObj?.values.map((el) => ({
                            "languageSupported.value": el?.value,
                        })),
                    ],
                };
>>>>>>> 8b366766
            }
            if (technologyObj) {
                query = {
                    $and: [
<<<<<<< HEAD
                        ...query,
                        ...technologyObj?.values.map(
                            el => ({
                                "featureChecklist.softwareData.value": el?.value
                            })
                        )
                    ]
                }
=======
                        ...technologyObj?.values.map((el) => ({
                            "featureChecklist.softwareData.value": el?.value,
                        })),
                    ],
                };
>>>>>>> 8b366766
            }
        }
        console.log(typeof req.query.farmSize, "@@@@@@@@@@FARM");
        if (req.query.farmSize != "undefined" && req.query.farmSize && req.query.farmSize != "{}" && req.query.farmSize != undefined && req.query.farmSize != null) {
            if (req.query.farmSize) {
                console.log("!!!!!!!!!!!!!!!!!!!!!!!!!!!!!!!!!!!!!!!!!!!!!!!!!!!!!!!!!!!!!!!!!!!!!!!!!!!!!!!!!!!!!!!!!!!!!!!!!!!!!!!!!!!!!!!!!!!!!!!!!!!!!!!!!!!!");
                let value = JSON.parse(req.query.farmSize).value;
                if (value) {
                    if (value == "500  ha") {
                        query = { ...query, "targetCustomer.farmSize.value": "500+ ha" };
                    } else {
                        query = { ...query, "targetCustomer.farmSize.value": value };
                    }
                }
            }
        }
        let languageObj = await Language.findById(req.query.languageId).exec();

        let productsArr = [];
        let productsCount = 0;

<<<<<<< HEAD
        console.log(query, "query")
=======
        console.log(languageObj, "languageObj");
>>>>>>> 8b366766

        if (!languageObj || `${languageObj.name}`.toLowerCase() == "english") {
            productsArr = await Product.find(query)
                .skip(itemsPerPage * page)
                .limit(itemsPerPage)
                .sort({ name: req.query.sort })
                .lean()
                .exec();
            console.log(productsArr[0], "productsArr");
            for (const el of productsArr) {
                let productGroupObj = await ProductGroups.findOne({ "productsArr.productId": el._id }).exec();
                el.productGroupObj = productGroupObj;
            }

            productsCount = await Product.find(query).count().exec();
        } else {
            query = { ...query, languageId: req.query.languageId };
            console.log(query, "ProductWithLanguage");

            productsArr = await ProductWithLanguage.find(query)
                .skip(itemsPerPage * page)
                .limit(itemsPerPage)
                .sort({ name: req.query.sort })
                .exec();
            for (const el of productsArr) {
                let productGroupObj = await ProductGroups.findOne({ "productsArr.productId": el._id }).exec();
                el.productGroupObj = productGroupObj;
            }
            productsCount = await ProductWithLanguage.find(query).count().exec();
        }

        res.status(200).json({ message: "Filtered Products Found", data: productsArr, maxCount: productsCount, success: true });
    } catch (err) {
        console.error(err);
        next(err);
    }
};

export const updateProductById = async (req, res, next) => {
    try {
        // console.log(req.body, "req.body")
        let languageObj = {};
        if (req.body.languageId) {
            languageObj = await Language.findById(req.body.languageId).exec();
        }

        let englishObj = await Language.findOne({ name: new RegExp(`^English$`) }).exec();
        if (!englishObj) {
            throw new Error("English language not found please contact admin");
        }
        let englishConversionObj = await Conversion.findOne({ languageId: englishObj._id }).lean().exec();

        let englishConversionArr = [];

        for (const key in englishConversionObj) {
            if (Object.hasOwnProperty.call(englishConversionObj, key)) {
                englishConversionArr.push({ key: key, value: englishConversionObj[key] });
            }
        }

        let tempProductsArr = [];

        if (languageObj && `${languageObj.name}`.toLowerCase() == "english") {
            for (const el of req.body.productArr) {
                if (el.fileArr && el.fileArr.length > 0) {
                    for (const ele of el.fileArr) {
                        if (ele.url != "" && ele.url.includes("base64")) {
                            ele.url = await storeFileAndReturnNameBase64(ele.url);
                        }
                    }
                } else {
                    delete el.fileArr;
                }

                let productWithoutLanguageObj = await Product.findOne({ _id: el.productId }).exec();
                if (productWithoutLanguageObj) {
                    await Product.findByIdAndUpdate(productWithoutLanguageObj._id, el).exec();
                    let productWithLanguageArr = await ProductWithLanguage.find({ productId: productWithoutLanguageObj._id }).exec();

                    for (const elx of productWithLanguageArr) {
                        let conversionObj = await Conversion.findOne({ languageId: elx.languageId }).exec();

                        let obj = {
                            languageSupported: el?.languageSupported?.map((el) => {
                                if (englishConversionArr.find((elx) => elx.value == el?.value)) {
                                    let obj = {
                                        value: el?.value,
                                    };
                                    let tempValue = conversionObj[englishConversionArr.find((elx) => elx.value == el?.value)?.value];
                                    obj.label = tempValue;
                                    return obj;
                                }
                            }),
                            "featureChecklist.softwareDescription": el?.featureChecklist?.softwareDescription?.map((el) => {
                                if (englishConversionArr.find((elx) => elx.value == el?.value)) {
                                    let obj = {
                                        value: el?.value,
                                    };
                                    let tempValue = conversionObj[englishConversionArr.find((elx) => elx.value == el?.value)?.value];
                                    obj.label = tempValue;
                                    return obj;
                                }
                            }),
                            "featureChecklist.softwareType": el?.featureChecklist?.softwareType?.map((el) => {
                                if (englishConversionArr.find((elx) => elx.value == el?.value)) {
                                    let obj = {
                                        value: el?.value,
                                    };
                                    let tempValue = conversionObj[englishConversionArr.find((elx) => elx.value == el?.value)?.value];
                                    obj.label = tempValue;
                                    return obj;
                                }
                            }),
                            "featureChecklist.softwareData": el?.featureChecklist?.softwareData?.map((el) => {
                                if (englishConversionArr.find((elx) => elx.value == el?.value)) {
                                    let obj = {
                                        value: el?.value,
                                    };
                                    let tempValue = conversionObj[englishConversionArr.find((elx) => elx.value == el?.value)?.value];
                                    obj.label = tempValue;
                                    return obj;
                                }
                            }),
                            "featureChecklist.farmAdmin": el?.featureChecklist?.farmAdmin?.map((el) => {
                                if (englishConversionArr.find((elx) => elx.value == el?.value)) {
                                    let obj = {
                                        value: el?.value,
                                    };
                                    let tempValue = conversionObj[englishConversionArr.find((elx) => elx.value == el?.value)?.value];
                                    obj.label = tempValue;
                                    return obj;
                                }
                            }),
                            "featureChecklist.accountAccess.value": el?.featureChecklist?.accountAccess?.value,
                            "featureChecklist.usersPerAccount": el?.featureChecklist?.usersPerAccount?.map((el) => {
                                if (englishConversionArr.find((elx) => elx.value == el?.value)) {
                                    let obj = {
                                        value: el?.value,
                                    };
                                    let tempValue = conversionObj[englishConversionArr.find((elx) => elx.value == el?.value)?.value];
                                    obj.label = tempValue;
                                    return obj;
                                }
                            }),
                            "featureChecklist.modeOfUse": el?.featureChecklist?.modeOfUse?.map((el) => {
                                if (englishConversionArr.find((elx) => elx.value == el?.value)) {
                                    let obj = {
                                        value: el?.value,
                                    };
                                    let tempValue = conversionObj[englishConversionArr.find((elx) => elx.value == el?.value)?.value];
                                    obj.label = tempValue;
                                    return obj;
                                }
                            }),
                            "featureChecklist.cropPlanning": el?.featureChecklist?.cropPlanning?.map((el) => {
                                if (englishConversionArr.find((elx) => elx.value == el?.value)) {
                                    let obj = {
                                        value: el?.value,
                                    };
                                    let tempValue = conversionObj[englishConversionArr.find((elx) => elx.value == el?.value)?.value];
                                    obj.label = tempValue;
                                    return obj;
                                }
                            }),
                            "featureChecklist.operationalPlanning": el?.featureChecklist?.operationalPlanning?.map((el) => {
                                if (englishConversionArr.find((elx) => elx.value == el?.value)) {
                                    let obj = {
                                        value: el?.value,
                                    };
                                    let tempValue = conversionObj[englishConversionArr.find((elx) => elx.value == el?.value)?.value];
                                    obj.label = tempValue;
                                    return obj;
                                }
                            }),
                            "featureChecklist.precisionAgriculture": el?.featureChecklist?.precisionAgriculture?.map((el) => {
                                if (englishConversionArr.find((elx) => elx.value == el?.value)) {
                                    let obj = {
                                        value: el?.value,
                                    };
                                    let tempValue = conversionObj[englishConversionArr.find((elx) => elx.value == el?.value)?.value];
                                    obj.label = tempValue;
                                    return obj;
                                }
                            }),
                            "featureChecklist.weatherForecast": el?.featureChecklist?.weatherForecast?.map((el) => {
                                if (englishConversionArr.find((elx) => elx.value == el?.value)) {
                                    let obj = {
                                        value: el?.value,
                                    };
                                    let tempValue = conversionObj[englishConversionArr.find((elx) => elx.value == el?.value)?.value];
                                    obj.label = tempValue;
                                    return obj;
                                }
                            }),
                            "featureChecklist.soilHealth": el?.featureChecklist?.soilHealth?.map((el) => {
                                if (englishConversionArr.find((elx) => elx.value == el?.value)) {
                                    let obj = {
                                        value: el?.value,
                                    };
                                    let tempValue = conversionObj[englishConversionArr.find((elx) => elx.value == el?.value)?.value];
                                    obj.label = tempValue;
                                    return obj;
                                }
                            }),
                            "featureChecklist.farmAnalytics": el?.featureChecklist?.farmAnalytics?.map((el) => {
                                if (englishConversionArr.find((elx) => elx.value == el?.value)) {
                                    let obj = {
                                        value: el?.value,
                                    };
                                    let tempValue = conversionObj[englishConversionArr.find((elx) => elx.value == el?.value)?.value];
                                    obj.label = tempValue;
                                    return obj;
                                }
                            }),
                            "featureChecklist.fieldAndEquipmentRecords": el?.featureChecklist?.fieldAndEquipmentRecords?.map((el) => {
                                if (englishConversionArr.find((elx) => elx.value == el?.value)) {
                                    let obj = {
                                        value: el?.value,
                                    };
                                    let tempValue = conversionObj[englishConversionArr.find((elx) => elx.value == el?.value)?.value];
                                    obj.label = tempValue;
                                    return obj;
                                }
                            }),
                            "featureChecklist.harvestAnalysis": el?.featureChecklist?.harvestAnalysis?.map((el) => {
                                if (englishConversionArr.find((elx) => elx.value == el?.value)) {
                                    let obj = {
                                        value: el?.value,
                                    };
                                    let tempValue = conversionObj[englishConversionArr.find((elx) => elx.value == el?.value)?.value];
                                    obj.label = tempValue;
                                    return obj;
                                }
                            }),
                            "featureChecklist.hardwareAndConnectivity": el?.featureChecklist?.hardwareAndConnectivity?.map((el) => {
                                if (englishConversionArr.find((elx) => elx.value == el?.value)) {
                                    let obj = {
                                        value: el?.value,
                                    };
                                    let tempValue = conversionObj[englishConversionArr.find((elx) => elx.value == el?.value)?.value];
                                    obj.label = tempValue;
                                    return obj;
                                }
                            }),
                            "featureChecklist.accounting": el?.featureChecklist?.accounting?.map((el) => {
                                if (englishConversionArr.find((elx) => elx.value == el?.value)) {
                                    let obj = {
                                        value: el?.value,
                                    };
                                    let tempValue = conversionObj[englishConversionArr.find((elx) => elx.value == el?.value)?.value];
                                    obj.label = tempValue;
                                    return obj;
                                }
                            }),
                            "targetCustomer.marketsServed": el?.targetCustomer?.marketsServed?.map((el) => {
                                if (englishConversionArr.find((elx) => elx.value == el?.value)) {
                                    let obj = {
                                        value: el?.value,
                                    };
                                    let tempValue = conversionObj[englishConversionArr.find((elx) => elx.value == el?.value)?.value];
                                    obj.label = tempValue;
                                    return obj;
                                }
                            }),
                            "targetCustomer.country": el?.targetCustomer?.country?.map((el) => {
                                if (englishConversionArr.find((elx) => elx.value == el?.value)) {
                                    let obj = {
                                        value: el?.value,
                                    };
                                    let tempValue = conversionObj[englishConversionArr.find((elx) => elx.value == el?.value)?.value];
                                    obj.label = tempValue;
                                    return obj;
                                }
                            }),
                            "targetCustomer.typesOfFarmsServed": el?.targetCustomer?.typesOfFarmsServed?.map((el) => {
                                if (englishConversionArr.find((elx) => elx.value == el?.value)) {
                                    let obj = {
                                        value: el?.value,
                                    };
                                    let tempValue = conversionObj[englishConversionArr.find((elx) => elx.value == el?.value)?.value];
                                    obj.label = tempValue;
                                    return obj;
                                }
                            }),
                            "targetCustomer.customers": el?.targetCustomer?.customers?.map((el) => {
                                if (englishConversionArr.find((elx) => elx.value == el?.value)) {
                                    let obj = {
                                        value: el?.value,
                                    };
                                    let tempValue = conversionObj[englishConversionArr.find((elx) => elx.value == el?.value)?.value];
                                    obj.label = tempValue;
                                    return obj;
                                }
                            }),
                            "targetCustomer.farmSize": el?.targetCustomer?.farmSize?.map((el) => {
                                if (englishConversionArr.find((elx) => elx.value == el?.value)) {
                                    let obj = {
                                        value: el?.value,
                                    };
                                    let tempValue = conversionObj[englishConversionArr.find((elx) => elx.value == el?.value)?.value];
                                    obj.label = tempValue;
                                    return obj;
                                }
                            }),
                            "targetCustomer.relevantCrops": el?.targetCustomer?.relevantCrops?.map((el) => {
                                if (englishConversionArr.find((elx) => elx.value == el?.value)) {
                                    let obj = {
                                        value: el?.value,
                                    };
                                    let tempValue = conversionObj[englishConversionArr.find((elx) => elx.value == el?.value)?.value];
                                    obj.label = tempValue;
                                    return obj;
                                }
                            }),
                            "customerSupport.isFreeTrialAvailable.value": el?.customerSupport?.isFreeTrialAvailable?.value,
                            "customerSupport.typeOfCustomerSupport": el?.customerSupport?.typeOfCustomerSupport?.map((el) => {
                                if (englishConversionArr.find((elx) => elx.value == el?.value)) {
                                    let obj = {
                                        value: el?.value,
                                    };
                                    let tempValue = conversionObj[englishConversionArr.find((elx) => elx.value == el?.value)?.value];
                                    obj.label = tempValue;
                                    return obj;
                                }
                            }),
                            "customerSupport.trainingAvailable.value": el?.customerSupport?.trainingAvailable?.value,
                            "customerSupport.isTrainingFree.value": el?.customerSupport?.isTrainingFree?.value,
                            "customerSupport.typeOfTrainings": el?.customerSupport?.typeOfTrainings?.map((el) => {
                                if (englishConversionArr.find((elx) => elx.value == el?.value)) {
                                    let obj = {
                                        value: el?.value,
                                    };
                                    let tempValue = conversionObj[englishConversionArr.find((elx) => elx.value == el?.value)?.value];
                                    obj.label = tempValue;
                                    return obj;
                                }
                            }),
                            "installation.sofwareUse": el?.installation?.sofwareUse?.map((el) => {
                                if (englishConversionArr.find((elx) => elx.value == el?.value)) {
                                    let obj = {
                                        value: el?.value,
                                    };
                                    let tempValue = conversionObj[englishConversionArr.find((elx) => elx.value == el?.value)?.value];
                                    obj.label = tempValue;
                                    return obj;
                                }
                            }),
                            "installation.pricingModel": el?.installation?.pricingModel?.map((el) => {
                                if (englishConversionArr.find((elx) => elx.value == el?.value)) {
                                    let obj = {
                                        value: el?.value,
                                    };
                                    let tempValue = conversionObj[englishConversionArr.find((elx) => elx.value == el?.value)?.value];
                                    obj.label = tempValue;
                                    return obj;
                                }
                            }),
                            mediaLinksArr: el.mediaLinksArr,
                            caseStudies: el.caseStudies,
                        };
                        if (el.fileArr && el.fileArr.length > 0) {
                            obj.fileArr = el.fileArr;
                        }
                        await ProductWithLanguage.findByIdAndUpdate(elx._id, { $set: obj }).exec();
                    }
                } else {
                    let productObj = await new Product(el).save();
                    tempProductsArr.push(productObj);
                }
            }
        } else {
            for (const el of req.body.productArr) {
                let productWithLanguageObj = await ProductWithLanguage.findOne({ productId: el.productId, languageId: req.body.languageId }).exec();
                if (el.fileArr && el.fileArr.length > 0) {
                    // el.fileArr = el.fileArr.filter(elx => elx.url != "" && elx.url.includes("base64"))
                    for (const ele of el.fileArr) {
                        if (ele.url != "" && ele.url.includes("base64")) {
                            ele.url = await storeFileAndReturnNameBase64(ele.url);
                        } else {
                            ele.url = ele.url;
                        }
                    }
                } else {
                    delete el.fileArr;
                }
                el.languageId = req.body.languageId;
                if (productWithLanguageObj) {
                    await ProductWithLanguage.findByIdAndUpdate(productWithLanguageObj._id, el).exec();
                } else {
                    await new ProductWithLanguage(el).save();
                }

                let obj = {
                    languageSupported: el?.languageSupported?.map((el) => {
                        if (englishConversionArr.find((elm) => elm.value == el?.value)?.value) {
                            let obj = {
                                value: el?.value,
                            };
                            obj.label = englishConversionArr.find((elm) => elm.value == el?.value)?.value;
                            return obj;
                        }
                    }),
                    "featureChecklist.softwareDescription": el?.featureChecklist?.softwareDescription?.map((el) => {
                        if (englishConversionArr.find((elm) => elm.value == el?.value)?.value) {
                            let obj = {
                                value: el?.value,
                            };
                            obj.label = englishConversionArr.find((elm) => elm.value == el?.value)?.value;
                            return obj;
                        }
                    }),
                    "featureChecklist.softwareType": el?.featureChecklist?.softwareType?.map((el) => {
                        if (englishConversionArr.find((elm) => elm.value == el?.value)?.value) {
                            let obj = {
                                value: el?.value,
                            };
                            obj.label = englishConversionArr.find((elm) => elm.value == el?.value)?.value;
                            return obj;
                        }
                    }),
                    "featureChecklist.softwareData": el?.featureChecklist?.softwareData?.map((el) => {
                        if (englishConversionArr.find((elm) => elm.value == el?.value)?.value) {
                            let obj = {
                                value: el?.value,
                            };
                            obj.label = englishConversionArr.find((elm) => elm.value == el?.value)?.value;
                            return obj;
                        }
                    }),
                    "featureChecklist.farmAdmin": el?.featureChecklist?.farmAdmin?.map((el) => {
                        if (englishConversionArr.find((elm) => elm.value == el?.value)?.value) {
                            let obj = {
                                value: el?.value,
                            };
                            obj.label = englishConversionArr.find((elm) => elm.value == el?.value)?.value;
                            return obj;
                        }
                    }),
                    "featureChecklist.accountAccess.value": el?.featureChecklist?.accountAccess?.value,
                    "featureChecklist.usersPerAccount": el?.featureChecklist?.usersPerAccount?.map((el) => {
                        if (englishConversionArr.find((elm) => elm.value == el?.value)?.value) {
                            let obj = {
                                value: el?.value,
                            };
                            obj.label = englishConversionArr.find((elm) => elm.value == el?.value)?.value;
                            return obj;
                        }
                    }),
                    "featureChecklist.modeOfUse": el?.featureChecklist?.modeOfUse?.map((el) => {
                        if (englishConversionArr.find((elm) => elm.value == el?.value)?.value) {
                            let obj = {
                                value: el?.value,
                            };
                            obj.label = englishConversionArr.find((elm) => elm.value == el?.value)?.value;
                            return obj;
                        }
                    }),
                    "featureChecklist.cropPlanning": el?.featureChecklist?.cropPlanning?.map((el) => {
                        if (englishConversionArr.find((elm) => elm.value == el?.value)?.value) {
                            let obj = {
                                value: el?.value,
                            };
                            obj.label = englishConversionArr.find((elm) => elm.value == el?.value)?.value;
                            return obj;
                        }
                    }),
                    "featureChecklist.operationalPlanning": el?.featureChecklist?.operationalPlanning?.map((el) => {
                        if (englishConversionArr.find((elm) => elm.value == el?.value)?.value) {
                            let obj = {
                                value: el?.value,
                            };
                            obj.label = englishConversionArr.find((elm) => elm.value == el?.value)?.value;
                            return obj;
                        }
                    }),
                    "featureChecklist.precisionAgriculture": el?.featureChecklist?.precisionAgriculture?.map((el) => {
                        if (englishConversionArr.find((elm) => elm.value == el?.value)?.value) {
                            let obj = {
                                value: el?.value,
                            };
                            obj.label = englishConversionArr.find((elm) => elm.value == el?.value)?.value;
                            return obj;
                        }
                    }),
                    "featureChecklist.weatherForecast": el?.featureChecklist?.weatherForecast?.map((el) => {
                        if (englishConversionArr.find((elm) => elm.value == el?.value)?.value) {
                            let obj = {
                                value: el?.value,
                            };
                            obj.label = englishConversionArr.find((elm) => elm.value == el?.value)?.value;
                            return obj;
                        }
                    }),
                    "featureChecklist.soilHealth": el?.featureChecklist?.soilHealth?.map((el) => {
                        if (englishConversionArr.find((elm) => elm.value == el?.value)?.value) {
                            let obj = {
                                value: el?.value,
                            };
                            obj.label = englishConversionArr.find((elm) => elm.value == el?.value)?.value;
                            return obj;
                        }
                    }),
                    "featureChecklist.farmAnalytics": el?.featureChecklist?.farmAnalytics?.map((el) => {
                        if (englishConversionArr.find((elm) => elm.value == el?.value)?.value) {
                            let obj = {
                                value: el?.value,
                            };
                            obj.label = englishConversionArr.find((elm) => elm.value == el?.value)?.value;
                            return obj;
                        }
                    }),
                    "featureChecklist.fieldAndEquipmentRecords": el?.featureChecklist?.fieldAndEquipmentRecords?.map((el) => {
                        if (englishConversionArr.find((elm) => elm.value == el?.value)?.value) {
                            let obj = {
                                value: el?.value,
                            };
                            obj.label = englishConversionArr.find((elm) => elm.value == el?.value)?.value;
                            return obj;
                        }
                    }),
                    "featureChecklist.harvestAnalysis": el?.featureChecklist?.harvestAnalysis?.map((el) => {
                        if (englishConversionArr.find((elm) => elm.value == el?.value)?.value) {
                            let obj = {
                                value: el?.value,
                            };
                            obj.label = englishConversionArr.find((elm) => elm.value == el?.value)?.value;
                            return obj;
                        }
                    }),
                    "featureChecklist.hardwareAndConnectivity": el?.featureChecklist?.hardwareAndConnectivity?.map((el) => {
                        if (englishConversionArr.find((elm) => elm.value == el?.value)?.value) {
                            let obj = {
                                value: el?.value,
                            };
                            obj.label = englishConversionArr.find((elm) => elm.value == el?.value)?.value;
                            return obj;
                        }
                    }),
                    "featureChecklist.accounting": el?.featureChecklist?.accounting?.map((el) => {
                        if (englishConversionArr.find((elm) => elm.value == el?.value)?.value) {
                            let obj = {
                                value: el?.value,
                            };
                            obj.label = englishConversionArr.find((elm) => elm.value == el?.value)?.value;
                            return obj;
                        }
                    }),
                    "targetCustomer.marketsServed": el?.targetCustomer?.marketsServed?.map((el) => {
                        if (englishConversionArr.find((elm) => elm.value == el?.value)?.value) {
                            let obj = {
                                value: el?.value,
                            };
                            obj.label = englishConversionArr.find((elm) => elm.value == el?.value)?.value;
                            return obj;
                        }
                    }),
                    "targetCustomer.country": el?.targetCustomer?.country?.map((el) => {
                        if (englishConversionArr.find((elm) => elm.value == el?.value)?.value) {
                            let obj = {
                                value: el?.value,
                            };
                            obj.label = englishConversionArr.find((elm) => elm.value == el?.value)?.value;
                            return obj;
                        }
                    }),
                    "targetCustomer.typesOfFarmsServed": el?.targetCustomer?.typesOfFarmsServed?.map((el) => {
                        if (englishConversionArr.find((elm) => elm.value == el?.value)?.value) {
                            let obj = {
                                value: el?.value,
                            };
                            obj.label = englishConversionArr.find((elm) => elm.value == el?.value)?.value;
                            return obj;
                        }
                    }),
                    "targetCustomer.customers": el?.targetCustomer?.customers?.map((el) => {
                        if (englishConversionArr.find((elm) => elm.value == el?.value)?.value) {
                            let obj = {
                                value: el?.value,
                            };
                            obj.label = englishConversionArr.find((elm) => elm.value == el?.value)?.value;
                            return obj;
                        }
                    }),
                    "targetCustomer.farmSize": el?.targetCustomer?.farmSize?.map((el) => {
                        if (englishConversionArr.find((elm) => elm.value == el?.value)?.value) {
                            let obj = {
                                value: el?.value,
                            };
                            obj.label = englishConversionArr.find((elm) => elm.value == el?.value)?.value;
                            return obj;
                        }
                    }),
                    "targetCustomer.relevantCrops": el?.targetCustomer?.relevantCrops?.map((el) => {
                        if (englishConversionArr.find((elm) => elm.value == el?.value)?.value) {
                            let obj = {
                                value: el?.value,
                            };
                            obj.label = englishConversionArr.find((elm) => elm.value == el?.value)?.value;
                            return obj;
                        }
                    }),
                    "customerSupport.isFreeTrialAvailable.value": el?.customerSupport?.isFreeTrialAvailable?.value,
                    "customerSupport.typeOfCustomerSupport": el?.customerSupport?.typeOfCustomerSupport?.map((el) => {
                        if (englishConversionArr.find((elm) => elm.value == el?.value)?.value) {
                            let obj = {
                                value: el?.value,
                            };
                            obj.label = englishConversionArr.find((elm) => elm.value == el?.value)?.value;
                            return obj;
                        }
                    }),
                    "customerSupport.trainingAvailable.value": el?.customerSupport?.trainingAvailable?.value,
                    "customerSupport.isTrainingFree.value": el?.customerSupport?.isTrainingFree?.value,
                    "customerSupport.typeOfTrainings": el?.customerSupport?.typeOfTrainings?.map((el) => {
                        if (englishConversionArr.find((elm) => elm.value == el?.value)?.value) {
                            let obj = {
                                value: el?.value,
                            };
                            obj.label = englishConversionArr.find((elm) => elm.value == el?.value)?.value;
                            return obj;
                        }
                    }),
                    "installation.sofwareUse": el?.installation?.sofwareUse?.map((el) => {
                        if (englishConversionArr.find((elm) => elm.value == el?.value)?.value) {
                            let obj = {
                                value: el?.value,
                            };
                            obj.label = englishConversionArr.find((elm) => elm.value == el?.value)?.value;
                            return obj;
                        }
                    }),
                    "installation.pricingModel": el?.installation?.pricingModel?.map((el) => {
                        if (englishConversionArr.find((elm) => elm.value == el?.value)?.value) {
                            let obj = {
                                value: el?.value,
                            };
                            obj.label = englishConversionArr.find((elm) => elm.value == el?.value)?.value;
                            return obj;
                        }
                    }),
                    mediaLinksArr: el.mediaLinksArr,
                    caseStudies: el.caseStudies,
                };
                if (el.fileArr && el.fileArr.length > 0) {
                    obj.fileArr = el.fileArr;
                }
                console.log(JSON.stringify(obj, null, 2), "hardwareAndConnectivity", el.productId);

                let productWithoutLanguageObj = await Product.findByIdAndUpdate(el.productId, { $set: obj }, { new: true }).exec();
                console.log(JSON.stringify(productWithoutLanguageObj, null, 2), "productWithoutLanguageObj");
                console.log(productWithoutLanguageObj._id, "productWithoutLanguageObj", el.productId);
            }
        }

<<<<<<< HEAD
        tempProductsWithLanguageArr = tempProductsWithLanguageArr.map(el => ({ productId: `${el._id}` }))
        let productGroupObj = await ProductGroups.findOne({ languageId: req.body.languageId, "productsArr.productId": { $in: [...tempProductsWithLanguageArr.map(el => el?.productId)] } }).exec()
        delete req.body._id




        if (productGroupObj) {
            let remainingProductGroupsArr = await ProductGroups.find({ languageId: { $ne: req.body.languageId }, "productsArr.productId": { $in: [...productGroupObj.productsArr.map(el => el?.productId)] } }).exec()
            if (remainingProductGroupsArr && remainingProductGroupsArr.length > 0) {
                await ProductGroups.updateMany({ _id: { $in: [...remainingProductGroupsArr.map(el => el._id)] } }, { $set: { productsArr: [...tempProductsWithoutLanguageArr], productCount: tempProductsWithoutLanguageArr.length } }).exec()
            }
            await ProductGroups.findOneAndUpdate({ languageId: req.body.languageId, "productsArr.productId": { $in: [...tempProductsWithLanguageArr.map(el => el?.productId)] } }, { ...req.body, productCount: tempProductsWithLanguageArr.length, $set: { productsArr: [...tempProductsWithLanguageArr] } }).exec()
        }
        else {
            await new ProductGroups({ ...req.body, productCount: tempProductsWithLanguageArr.length, productsArr: tempProductsWithLanguageArr }).save()
        }
=======
        // tempProductsArr = tempProductsArr.map(el => ({ productId: el._id }))
        // await ProductGroups.findByIdAndUpdate(req.body.productGroupId, { ...req.body, $push: { productsArr: { $each: tempProductsArr } } }).exec()
>>>>>>> 8b366766

        res.status(200).json({ message: "Products Updated", success: true });
    } catch (err) {
        console.error(err);
        next(err);
    }
};

export const DeleteProductById = async (req, res, next) => {
    try {
        let groupObj = await ProductGroups.findById(req.params.id).exec();
        console.log(groupObj, "groupObj");
        if (!groupObj) {
            throw new Error("Could not find or already delete please reload the page once");
        }

        await Product.deleteMany({ _id: [...groupObj.productsArr.map((el) => el.productId)] }).exec();
        await ProductWithLanguage.deleteMany({ productId: [...groupObj.productsArr.map((el) => el.productId)] }).exec();
        await ProductGroups.findByIdAndDelete(req.params.id).exec();

        res.status(200).json({ message: "Products Deleted", success: true });
    } catch (err) {
        console.error(err);
        next(err);
    }
};

export const searchProductByName = async (req, res, next) => {
    try {
        console.log(req.query.productName, "req.query.productName");
        console.log(req.query, "req.query.productName");

        let languageObj = {};
        let productArr = [];
        if (req.query.languageId) {
            languageObj = await Language.findById(req.query.languageId).exec();
        }
        let searchQuery = {
            $or: [
                {
                    name: { $regex: `${req.query.productName}`, $options: "i" },
                },
                {
                    "languageSupported.value": { $regex: `${req.query.productName}`, $options: "i" },
                },
                {
                    "languageSupported.label": { $regex: `${req.query.productName}`, $options: "i" },
                },
                {
                    shortDescription: { $regex: `${req.query.productName}`, $options: "i" },
                },
                {
                    longDescripton: { $regex: `${req.query.productName}`, $options: "i" },
                },
                {
                    "featureChecklist.softwareDescription.value": { $regex: `${req.query.productName}`, $options: "i" },
                },
                {
                    "featureChecklist.softwareDescription.label": { $regex: `${req.query.productName}`, $options: "i" },
                },

                {
                    "featureChecklist.softwareType.value": { $regex: `${req.query.productName}`, $options: "i" },
                },
                {
                    "featureChecklist.softwareType.label": { $regex: `${req.query.productName}`, $options: "i" },
                },
                {
                    "featureChecklist.softwareData.value": { $regex: `${req.query.productName}`, $options: "i" },
                },
                {
                    "featureChecklist.softwareData.label": { $regex: `${req.query.productName}`, $options: "i" },
                },
                {
                    "featureChecklist.otherSoftwareData": { $regex: `${req.query.productName}`, $options: "i" },
                },
                {
                    "featureChecklist.farmAdmin.label": { $regex: `${req.query.productName}`, $options: "i" },
                },
                {
                    "featureChecklist.farmAdmin.value": { $regex: `${req.query.productName}`, $options: "i" },
                },
                {
                    "featureChecklist.accountAccess.label": { $regex: `${req.query.productName}`, $options: "i" },
                },
                {
                    "featureChecklist.accountAccess.value": { $regex: `${req.query.productName}`, $options: "i" },
                },

                {
                    "featureChecklist.usersPerAccount.label": { $regex: `${req.query.productName}`, $options: "i" },
                },
                {
                    "featureChecklist.usersPerAccount.value": { $regex: `${req.query.productName}`, $options: "i" },
                },
                {
                    "featureChecklist.modeOfUse.label": { $regex: `${req.query.productName}`, $options: "i" },
                },
                {
                    "featureChecklist.modeOfUse.value": { $regex: `${req.query.productName}`, $options: "i" },
                },
                {
                    "featureChecklist.cropPlanning.label": { $regex: `${req.query.productName}`, $options: "i" },
                },
                {
                    "featureChecklist.cropPlanning.value": { $regex: `${req.query.productName}`, $options: "i" },
                },
                {
                    "featureChecklist.operationalPlanning.label": { $regex: `${req.query.productName}`, $options: "i" },
                },
                {
                    "featureChecklist.operationalPlanning.value": { $regex: `${req.query.productName}`, $options: "i" },
                },

                {
                    "featureChecklist.precisionAgriculture.label": { $regex: `${req.query.productName}`, $options: "i" },
                },
                {
                    "featureChecklist.precisionAgriculture.value": { $regex: `${req.query.productName}`, $options: "i" },
                },
                {
                    "featureChecklist.weatherForecast.label": { $regex: `${req.query.productName}`, $options: "i" },
                },
                {
                    "featureChecklist.weatherForecast.value": { $regex: `${req.query.productName}`, $options: "i" },
                },
                {
                    "featureChecklist.soilHealth.label": { $regex: `${req.query.productName}`, $options: "i" },
                },
                {
                    "featureChecklist.soilHealth.value": { $regex: `${req.query.productName}`, $options: "i" },
                },
                {
                    "featureChecklist.farmAnalytics.label": { $regex: `${req.query.productName}`, $options: "i" },
                },
                {
                    "featureChecklist.farmAnalytics.value": { $regex: `${req.query.productName}`, $options: "i" },
                },

                {
                    "featureChecklist.fieldAndEquipmentRecords.label": { $regex: `${req.query.productName}`, $options: "i" },
                },
                {
                    "featureChecklist.fieldAndEquipmentRecords.value": { $regex: `${req.query.productName}`, $options: "i" },
                },
                {
                    "featureChecklist.harvestAnalysis.label": { $regex: `${req.query.productName}`, $options: "i" },
                },
                {
                    "featureChecklist.harvestAnalysis.value": { $regex: `${req.query.productName}`, $options: "i" },
                },
                {
                    "featureChecklist.hardwareAndConnectivity.label": { $regex: `${req.query.productName}`, $options: "i" },
                },
                {
                    "featureChecklist.hardwareAndConnectivity.value": { $regex: `${req.query.productName}`, $options: "i" },
                },

                {
                    "featureChecklist.accounting.label": { $regex: `${req.query.productName}`, $options: "i" },
                },
                {
                    "featureChecklist.accounting.value": { $regex: `${req.query.productName}`, $options: "i" },
                },
                {
                    "featureChecklist.others": { $regex: `${req.query.productName}`, $options: "i" },
                },

                {
                    "targetCustomer.marketsServed.value": { $regex: `${req.query.productName}`, $options: "i" },
                },

                {
                    "targetCustomer.marketsServed.label": { $regex: `${req.query.productName}`, $options: "i" },
                },

                {
                    "targetCustomer.country.label": { $regex: `${req.query.productName}`, $options: "i" },
                },

                {
                    "targetCustomer.country.value": { $regex: `${req.query.productName}`, $options: "i" },
                },

                {
                    "targetCustomer.typesOfFarmsServed.label": { $regex: `${req.query.productName}`, $options: "i" },
                },

                {
                    "targetCustomer.typesOfFarmsServed.value": { $regex: `${req.query.productName}`, $options: "i" },
                },

                {
                    "targetCustomer.customers.label": { $regex: `${req.query.productName}`, $options: "i" },
                },

                {
                    "targetCustomer.customers.value": { $regex: `${req.query.productName}`, $options: "i" },
                },

                {
                    "targetCustomer.otherCustomers": { $regex: `${req.query.productName}`, $options: "i" },
                },

                {
                    "targetCustomer.farmSize.value": { $regex: `${req.query.productName}`, $options: "i" },
                },

                {
                    "targetCustomer.farmSize.label": { $regex: `${req.query.productName}`, $options: "i" },
                },

                {
                    "targetCustomer.typeOfLeads": { $regex: `${req.query.productName}`, $options: "i" },
                },

                {
                    "targetCustomer.relevantCrops.label": { $regex: `${req.query.productName}`, $options: "i" },
                },

                {
                    "targetCustomer.relevantCrops.value": { $regex: `${req.query.productName}`, $options: "i" },
                },

                {
                    "targetCustomer.otherText": { $regex: `${req.query.productName}`, $options: "i" },
                },

                {
                    "targetCustomer.otherRelevantCrops": { $regex: `${req.query.productName}`, $options: "i" },
                },

                {
                    "targetCustomer.capatibleWith": { $regex: `${req.query.productName}`, $options: "i" },
                },

                {
                    "targetCustomer.inCompatibeWith": { $regex: `${req.query.productName}`, $options: "i" },
                },

                {
                    "customerSupport.isFreeTrialAvailable.label": { $regex: `${req.query.productName}`, $options: "i" },
                },

                {
                    "customerSupport.isFreeTrialAvailable.value": { $regex: `${req.query.productName}`, $options: "i" },
                },

                {
                    "customerSupport.trialLink": { $regex: `${req.query.productName}`, $options: "i" },
                },

                {
                    "customerSupport.typeOfCustomerSupport.label": { $regex: `${req.query.productName}`, $options: "i" },
                },

                {
                    "customerSupport.typeOfCustomerSupport.value": { $regex: `${req.query.productName}`, $options: "i" },
                },

                {
                    "customerSupport.trainingAvailable.label": { $regex: `${req.query.productName}`, $options: "i" },
                },

                {
                    "customerSupport.trainingAvailable.value": { $regex: `${req.query.productName}`, $options: "i" },
                },

                {
                    "customerSupport.isTrainingFree.label": { $regex: `${req.query.productName}`, $options: "i" },
                },

                {
                    "customerSupport.isTrainingFree.value": { $regex: `${req.query.productName}`, $options: "i" },
                },

                {
                    "customerSupport.typeOfTrainings.label": { $regex: `${req.query.productName}`, $options: "i" },
                },

                {
                    "customerSupport.typeOfTrainings.value": { $regex: `${req.query.productName}`, $options: "i" },
                },

                {
                    "installation.sofwareUse.label": { $regex: `${req.query.productName}`, $options: "i" },
                },

                {
                    "installation.sofwareUse.value": { $regex: `${req.query.productName}`, $options: "i" },
                },

                {
                    "installation.averageTime": { $regex: `${req.query.productName}`, $options: "i" },
                },

                {
                    "installation.startingAt": { $regex: `${req.query.productName}`, $options: "i" },
                },

                {
                    "installation.averageFees": { $regex: `${req.query.productName}`, $options: "i" },
                },

                {
                    "installation.pricingModel.label": { $regex: `${req.query.productName}`, $options: "i" },
                },

                {
                    "installation.pricingModel.value": { $regex: `${req.query.productName}`, $options: "i" },
                },

                {
                    "installation.pricingDetails": { $regex: `${req.query.productName}`, $options: "i" },
                },

                {
                    "installation.differentSubscription": { $regex: `${req.query.productName}`, $options: "i" },
                },

                {
                    "installation.additionalAddOn": { $regex: `${req.query.productName}`, $options: "i" },
                },

                {
                    "installation.competitors": { $regex: `${req.query.productName}`, $options: "i" },
                },
            ],
        };
        if (languageObj && `${languageObj.name}`.toLowerCase() != "english") {
            productArr = await ProductWithLanguage.find(searchQuery)
                .lean()
                .exec();
        } else {
           

            productArr = await Product.find(searchQuery).lean().exec();
        }
        for (const el of productArr) {
            let productGroupObj = await ProductGroups.findOne({ "productsArr.productId": el._id }).exec();
            el.productGroupObj = productGroupObj;
        }
        console.log(productArr && productArr.length);

        productArr = productArr.map((el) => ({ name: el.name, _id: el._id, shortDescription: el.shortDescription, productImage: el.productGroupObj.companyLogo }));

        res.status(200).json({ message: "Found Products", data: productArr, success: true });
    } catch (err) {
        console.error(err);
        next(err);
    }
};<|MERGE_RESOLUTION|>--- conflicted
+++ resolved
@@ -45,13 +45,9 @@
 
 export const getProducts = async (req, res, next) => {
     try {
-<<<<<<< HEAD
         let languageObj = await Language.findOne({ name: "English" }).exec()
 
         let addedProductsArr = await ProductGroups.find({ languageId: languageObj._id }).lean().exec()
-=======
-        let addedProductsArr = await ProductGroups.find().lean().exec();
->>>>>>> 8b366766
 
         if (req.query.returnProductData) {
             for (const el of addedProductsArr) {
@@ -77,7 +73,6 @@
 
 export const getProductById = async (req, res, next) => {
     try {
-<<<<<<< HEAD
         console.log(req.query.productsArr, req.query.languageId)
         let productGroupsObj = await ProductGroups.findOne({ "productArr.productId": { $in: [req.query.productsArr] }, languageId: req.query.languageId }).lean().exec();
         if (!productGroupsObj) {
@@ -85,18 +80,6 @@
         }
 
         let languageObj = {}
-=======
-        console.log(req.params.id);
-        let productGroupsObj = await ProductGroups.findOne({ _id: req.params.id }).lean().exec();
-        if (!productGroupsObj) {
-            throw new Error("Product Not Found !!");
-        }
-        // console.log(productGroupsObj, "productGroupsObj")
-
-        // console.log(req.query.languageId, "req.query.languageId")
-
-        let languageObj = {};
->>>>>>> 8b366766
 
         if (req.query.languageId) {
             languageObj = await Language.findById(req.query.languageId).exec();
@@ -446,7 +429,6 @@
             if (softwareDescriptionObj) {
                 query = {
                     $and: [
-<<<<<<< HEAD
                         ...query,
                         ...softwareDescriptionObj?.values.map(
                             el => ({
@@ -455,18 +437,10 @@
                         ),
                     ]
                 }
-=======
-                        ...softwareDescriptionObj?.values.map((el) => ({
-                            "featureChecklist.softwareDescription.value": el?.value,
-                        })),
-                    ],
-                };
->>>>>>> 8b366766
             }
             if (pricingObj) {
                 query = {
                     $and: [
-<<<<<<< HEAD
                         ...query,
                         ...pricingObj?.values.map(
                             el => ({
@@ -475,18 +449,10 @@
                         )
                     ]
                 }
-=======
-                        ...pricingObj?.values.map((el) => ({
-                            "installation.pricingModel.value": el?.value,
-                        })),
-                    ],
-                };
->>>>>>> 8b366766
             }
             if (farmTypeObj) {
                 query = {
                     $and: [
-<<<<<<< HEAD
                         ...query,
                         ...farmTypeObj?.values.map(
                             el => ({
@@ -495,18 +461,10 @@
                         )
                     ]
                 }
-=======
-                        ...farmTypeObj?.values.map((el) => ({
-                            "targetCustomer.typesOfFarmsServed.value": el?.value,
-                        })),
-                    ],
-                };
->>>>>>> 8b366766
             }
             if (targetUserObj) {
                 query = {
                     $and: [
-<<<<<<< HEAD
                         ...query,
                         ...targetUserObj?.values.map(
                             el => ({
@@ -515,18 +473,10 @@
                         )
                     ]
                 }
-=======
-                        ...targetUserObj?.values.map((el) => ({
-                            "targetCustomer.customers.value": el?.value,
-                        })),
-                    ],
-                };
->>>>>>> 8b366766
             }
             if (languageObj) {
                 query = {
                     $and: [
-<<<<<<< HEAD
                         ...query,
                         ...languageObj?.values.map(
                             el => ({
@@ -535,18 +485,10 @@
                         )
                     ]
                 }
-=======
-                        ...languageObj?.values.map((el) => ({
-                            "languageSupported.value": el?.value,
-                        })),
-                    ],
-                };
->>>>>>> 8b366766
             }
             if (technologyObj) {
                 query = {
                     $and: [
-<<<<<<< HEAD
                         ...query,
                         ...technologyObj?.values.map(
                             el => ({
@@ -555,13 +497,6 @@
                         )
                     ]
                 }
-=======
-                        ...technologyObj?.values.map((el) => ({
-                            "featureChecklist.softwareData.value": el?.value,
-                        })),
-                    ],
-                };
->>>>>>> 8b366766
             }
         }
         console.log(typeof req.query.farmSize, "@@@@@@@@@@FARM");
@@ -583,11 +518,7 @@
         let productsArr = [];
         let productsCount = 0;
 
-<<<<<<< HEAD
         console.log(query, "query")
-=======
-        console.log(languageObj, "languageObj");
->>>>>>> 8b366766
 
         if (!languageObj || `${languageObj.name}`.toLowerCase() == "english") {
             productsArr = await Product.find(query)
@@ -1242,7 +1173,6 @@
             }
         }
 
-<<<<<<< HEAD
         tempProductsWithLanguageArr = tempProductsWithLanguageArr.map(el => ({ productId: `${el._id}` }))
         let productGroupObj = await ProductGroups.findOne({ languageId: req.body.languageId, "productsArr.productId": { $in: [...tempProductsWithLanguageArr.map(el => el?.productId)] } }).exec()
         delete req.body._id
@@ -1260,10 +1190,6 @@
         else {
             await new ProductGroups({ ...req.body, productCount: tempProductsWithLanguageArr.length, productsArr: tempProductsWithLanguageArr }).save()
         }
-=======
-        // tempProductsArr = tempProductsArr.map(el => ({ productId: el._id }))
-        // await ProductGroups.findByIdAndUpdate(req.body.productGroupId, { ...req.body, $push: { productsArr: { $each: tempProductsArr } } }).exec()
->>>>>>> 8b366766
 
         res.status(200).json({ message: "Products Updated", success: true });
     } catch (err) {
@@ -1598,7 +1524,7 @@
                 .lean()
                 .exec();
         } else {
-           
+
 
             productArr = await Product.find(searchQuery).lean().exec();
         }
