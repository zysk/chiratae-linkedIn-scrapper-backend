--- conflicted
+++ resolved
@@ -7,15 +7,8 @@
 import Tag from "../models/tag.model";
 import { storeFileAndReturnNameBase64 } from "../helpers/fileSystem";
 import StockLogs from "../models/stockLogs.model";
-export const addProduct = async (req, res, next) => {
+export const addProduct = async(req, res, next) => {
     try {
-<<<<<<< HEAD
-        const productName = await product.findOne({ $or: [{ name: req.body.name }] }).exec()
-        if (productName) throw ({ status: 400, message: ' this name exist, use another' });
-        if (req.body.category) {
-            let categoryObj = await category.findById(req.body.category).lean().exec();
-            req.body.category = categoryObj._id
-=======
         let insertObj = {
             ...req.body,
         };
@@ -30,11 +23,10 @@
 
         if (insertObj.productImageStr) {
             insertObj.productImage = await storeFileAndReturnNameBase64(insertObj.productImageStr);
->>>>>>> c6420922
         }
         if (insertObj.specificationFile) {
             insertObj.productSpecificationFile = await storeFileAndReturnNameBase64(insertObj.specificationFile);
-        }
+        };
 
         let insertedObj = await new Product(insertObj).save();
 
@@ -49,7 +41,7 @@
     }
 };
 
-export const getAllProducts = async (req, res, next) => {
+export const getAllProducts = async(req, res, next) => {
     try {
         let productArr = await Product.find().lean().exec();
         for (let el of productArr) {
@@ -67,28 +59,11 @@
     }
 };
 
-export const deleteProductById = async (req, res, next) => {
-    try {
-<<<<<<< HEAD
-        const productName = await product.findOne({ $or: [{ name: req.body.name }] }).exec()
-        if (productName) throw ({ status: 400, message: '  name exist, use another' });
-        const productObj = await product.findByIdAndUpdate(req.params.id, req.body).exec();
-        if (!productObj) throw ({ status: 400, message: "product  Not Found" });
-        res.status(200).json({ message: "product Updated", success: true });
-    } catch (err) {
-        next(err);
-=======
-        const productObj = await Product.findByIdAndDelete(req.params.id).exec();
-        if (!productObj) throw new Error("Product Not Found");
-        res.status(200).json({ message: "Product Deleted", success: true });
-    } catch (error) {
-        console.error(error);
-        next(error);
->>>>>>> c6420922
-    }
+export const deleteProductById = async(req, res, next) => {
+    try {} catch {}
 };
 
-export const updateProductById = async (req, res, next) => {
+export const updateProductById = async(req, res, next) => {
     try {
         let insertObj = {
             ...req.body,
@@ -117,4 +92,5 @@
         console.error(err);
         next(err);
     }
-};+};
+//top 10 product