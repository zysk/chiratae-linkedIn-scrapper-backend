--- conflicted
+++ resolved
@@ -8,7 +8,7 @@
 import Users from "../models/user.model";
 // import { upload } from "../helpers/fileUpload";
 
-export const registerUser = async (req, res, next) => {
+export const registerUser = async(req, res, next) => {
     try {
         let UserExistCheck = await Users.findOne({ $or: [{ phone: req.body.phone }, { email: req.body.email }] });
         console.log(req.body);
@@ -31,7 +31,7 @@
     }
 };
 
-export const login = async (req, res, next) => {
+export const login = async(req, res, next) => {
     try {
         console.log(req.body);
         const userObj = await Users.findOne({ email: req.body.email }).lean().exec();
@@ -58,7 +58,7 @@
     }
 };
 
-export const userKyc = async (req, res, next) => {
+export const userKyc = async(req, res, next) => {
     try {
         let getUser = await Users.findById(req.params.id).exec();
         console.log(getUser, "oo1p");
@@ -101,19 +101,11 @@
         //      { aadharImage: req.body.aadharImage }, { penNo: req.body.penNo },
         //       { aadharNo: req.body.aadharNo }] }, { $set: { "kycVerified": true } })
         // await getUser.findOneAndUpdate({ _id: req.params.id }, { "getUser.penCardImage": req.body.penCardImage, "getUser.aadharImage": req.body.aadharImage });
-<<<<<<< HEAD
         await Users.findByIdAndUpdate(req.params.id, req.body).exec();
         //change here req.body to getUser to chekc db , all details present or not   
         if ((req.body.penCardImage !== undefined && req.body.aadharImage !== undefined && req.body.penNo !== undefined && req.body.aadharNo !== undefined)) {
             await Users.findByIdAndUpdate(req.params.id, { kycVerified: true }).exec()
             console.log("jhhjdjgked")
-=======
-        await Users.findByIdAndUpdate(req.params.id, req.body);
-        //change here req.body to getUser to chekc db , all details present or not
-        if (req.body.penCardImage !== undefined && req.body.aadharImage !== undefined && req.body.penNo !== undefined && req.body.aadharNo !== undefined) {
-            await Users.findByIdAndUpdate(req.params.id, { kycVerified: true });
-            console.log("jhhjdjgked");
->>>>>>> a6a84ec8
         }
         // console.log(ab, "oop")
 
@@ -123,7 +115,7 @@
     }
 };
 
-export const getUsers = async (req, res, next) => {
+export const getUsers = async(req, res, next) => {
     try {
         console.log(req.query);
         const UsersPipeline = UserList(req.query);
@@ -139,7 +131,7 @@
     }
 };
 
-export const updateUser = async (req, res, next) => {
+export const updateUser = async(req, res, next) => {
     try {
         if (req.body.password) {
             req.body.password = await encryptPassword(req.body.password);
@@ -157,7 +149,7 @@
         next(error);
     }
 };
-export const deleteUser = async (req, res, next) => {
+export const deleteUser = async(req, res, next) => {
     try {
         let userObj = await Users.findByIdAndRemove(req.params.id).exec();
         if (!userObj) throw { status: 400, message: "user not found or deleted already" };
@@ -169,18 +161,14 @@
     }
 };
 
-export const getUserData = async (req, res, next) => {
+export const getUserData = async(req, res, next) => {
     //get users data according kyc status  //admin only can see
     try {
         let kycStatus = req.query.kycStatus;
 
-<<<<<<< HEAD
         let UserObj = await Users.find({ kycStatus: req.query.kycStatus }).exec();
         console.log(UserObj)
-=======
-        let UserObj = await Users.find({ kycStatus: req.query.kycStatus });
-        console.log(UserObj);
->>>>>>> a6a84ec8
+
         res.status(200).json({ message: "Users-data", data: UserObj, success: true });
     } catch (error) {
         console.error(error);
@@ -188,24 +176,17 @@
     }
 };
 
-export const changeUserKyc = async (req, res, next) => {
+export const changeUserKyc = async(req, res, next) => {
     //change kyc-status manually from admin side
     try {
         let kycStatus = req.body.kycStatus;
         if (!["verified", "denied"].includes(kycStatus)) {
             throw {
                 status: 400,
-<<<<<<< HEAD
                 message: "status should be 'verified'or'denied' "
-            })
+            }
         };
         let UserObj = await Users.findOneAndUpdate({ _id: req.body.userId }, { $set: { "kycStatus": kycStatus } }).exec();
-=======
-                message: "status should be 'verified'or'denied' ",
-            };
-        }
-        let UserObj = await Users.findOneAndUpdate({ _id: req.body.userId }, { $set: { kycStatus: kycStatus } });
->>>>>>> a6a84ec8
         // console.log(UserObj);
         res.status(200).json({ message: "change user kyc status successfully", success: true });
     } catch (error) {
@@ -215,17 +196,11 @@
 };
 //ADMIN============
 
-export const registerAdmin = async (req, res, next) => {
-    try {
-<<<<<<< HEAD
-        let adminExistCheck = await Users.findOne({ $or: [{ phone: req.body.phone }, { email: req.body.email }] }).exec();
-        console.log(req.body)
-            // let UserExistCheck = await Users.findOne({ $or: [{ phone: req.body.phone }, { email: new RegExp(`^${req.body.email}$`) }] });
-=======
+export const registerAdmin = async(req, res, next) => {
+    try {
         let adminExistCheck = await Users.findOne({ $or: [{ phone: req.body.phone }, { email: new RegExp(`^${req.body.email}$`) }] })
             .lean()
             .exec();
->>>>>>> a6a84ec8
         if (adminExistCheck) throw new Error(`${ErrorMessages.EMAIL_EXISTS} or ${ErrorMessages.PHONE_EXISTS}`);
         if (!ValidateEmail(req.body.email)) {
             throw new Error(ErrorMessages.INVALID_EMAIL);
@@ -242,7 +217,7 @@
         next(error);
     }
 };
-export const loginAdmin = async (req, res, next) => {
+export const loginAdmin = async(req, res, next) => {
     try {
         console.log(req.body);
         const adminObj = await Users.findOne({ $or: [{ email: new RegExp(`^${req.body.email}$`) }, { phone: req.body.phone }], role: rolesObj.ADMIN })
