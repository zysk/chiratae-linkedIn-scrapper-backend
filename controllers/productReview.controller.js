import { storeFileAndReturnNameBase64 } from "../helpers/fileSystem";
import productReview from "../models/productReview.model";
import User from "../models/user.model";

import { isValid } from "../helpers/Validators";
<<<<<<< HEAD

export const addReview = async(req, res, next) => {
    try {
        console.log(req.body);
        let userfound = await User.findOne({ _id: req.body.userId });
        if (!userfound) throw new Error('you are not register');
        let userFound = await productReview.find({ $and: [{ userId: req.body.userId, productId: req.body.productId }] }).lean().exec();
        console.log(userFound, "ppppp");
        if (userFound.length > 0) throw new Error('you already give review');
        if (!req.body.name) throw new Error("name is mandatory");
        if (!isValid(req.body.name)) throw new Error('name cant be empty');
        req.body.name.trim();
=======
// export const addReview = async(req, res, next) => {
//     try {
//         console.log(req.body);
//         // let userfound = await User.findOne({ _id: req.body.userId });
//         // if (!userfound) throw new Error('you are not register');
//         let userFound = await productReview.find({ $and: [{ userId: req.body.userId, productId: req.body.productId }] }).lean().exec();
//         console.log(userFound, "ppppp")
//         if (userFound.length > 0) throw new Error('you already give review');
//         if (!req.body.name) throw new Error("name is mandatory");
//         if (!isValid(req.body.name)) throw new Error('name cant be empty');
//         req.body.name.trim();
>>>>>>> b0c09651

//         if (!req.body.rating) throw new Error("rating is mandatory");
//         if (!isValid(req.body.rating)) throw new Error('rating cant be empty');

<<<<<<< HEAD
        if (!req.body.feedback) throw new Error("feedback is mandatory");
        const obj = {
            name: req.body.name,
            feedback: req.body.feedback,
            rating: req.body.rating,
            userId: req.body.userId,
            productId: req.body.productId
        }
        let newReview = await new productReview(obj).save();
        // if (!newReview) throw new Error("Unable to create review");
        res.status(200).json({ message: "review Successfully Created", success: true });
    } catch (err) {
        next(err);
    }
};

export const getReview = async(req, res, next) => {
    try {
        let reviewArr = await productReview.find().lean().exec();
        res.status(200).json({ message: "getReview", data: reviewArr, success: true });
    } catch (err) {
        next(err);
    }
};

export const updateById = async(req, res, next) => {
    try {
        let userFound = await productReview
            .findOne({ productId: req.body.productId, userId: req.body.userId, }).lean().exec();
        console.log(userFound, "ppppp")
        if (!userFound) throw new Error('you cannot edit someone else review');
=======
//         if (!(['average', 'good'].includes(req.body.rating))) throw new Error('rating should be good or average');

//         if (!req.body.feedback) throw new Error("feedback is mandatory");
//         const obj = {
//             name: req.body.name,
//             feedback: req.body.feedback,
//             rating: req.body.rating,
//             userId: req.body.userId,
//             productId: req.body.productId
//         }
//         let newReview = new productReview(obj).save();
//         // if (!newReview) throw new Error("Unable to create review");
//         res.status(200).json({ message: "review Successfully Created", success: true });
//     } catch (err) {
//         next(err);
//     }
// };
// export const getReview = async(req, res, next) => {
//     try {
//         let reviewArr = await productReview.find().lean().exec();
//         res.status(200).json({ message: "getReview", data: reviewArr, success: true });
//     } catch (err) {
//         next(err);
//     }
// };

// export const updateById = async(req, res, next) => {
//     try {
//         let userFound = await productReview.findOne({ userId: req.body.userId, productId: req.body.productId }).lean().exec();
//         if (!userFound) throw new Error('you cannot edit someone else review');

//         const obj = await productReview.findByIdAndUpdate(req.params.id, req.body).exec();
//         if (!obj) throw { status: 400, message: "review  Not Found" };
>>>>>>> b0c09651

//         res.status(200).json({ message: "review Updated", success: true });
//     } catch (err) {
//         next(err);
//     }
// };

<<<<<<< HEAD
        res.status(200).json({ message: "review Updated", success: true });
    } catch (err) {
        next(err);
    }
};

export const deleteById = async(req, res, next) => {
    try {
        const obj = await productReview.findByIdAndDelete(req.params.id).exec();
        if (!obj) throw { status: 400, message: "Review Not Found" };
        res.status(200).json({ message: "Review Deleted", success: true });
    } catch (err) {
        next(err);
    }
};
=======
// export const deleteById = async(req, res, next) => {
//     try {
//         let userFound = await productReview.findOne({ userId: req.body.userId, productId: req.body.productId }).lean().exec();
//         if (!userFound) throw new Error('you cannot edit someone else review');
//         const obj = await productReview.findByIdAndDelete(req.params.id).exec();
//         if (!obj) throw { status: 400, message: "Review Not Found" };
//         res.status(200).json({ message: "Review Deleted", success: true });
//     } catch (err) {
//         next(err);
//     }
// };
>>>>>>> b0c09651
<|MERGE_RESOLUTION|>--- conflicted
+++ resolved
@@ -3,7 +3,6 @@
 import User from "../models/user.model";
 
 import { isValid } from "../helpers/Validators";
-<<<<<<< HEAD
 
 export const addReview = async(req, res, next) => {
     try {
@@ -16,24 +15,10 @@
         if (!req.body.name) throw new Error("name is mandatory");
         if (!isValid(req.body.name)) throw new Error('name cant be empty');
         req.body.name.trim();
-=======
-// export const addReview = async(req, res, next) => {
-//     try {
-//         console.log(req.body);
-//         // let userfound = await User.findOne({ _id: req.body.userId });
-//         // if (!userfound) throw new Error('you are not register');
-//         let userFound = await productReview.find({ $and: [{ userId: req.body.userId, productId: req.body.productId }] }).lean().exec();
-//         console.log(userFound, "ppppp")
-//         if (userFound.length > 0) throw new Error('you already give review');
-//         if (!req.body.name) throw new Error("name is mandatory");
-//         if (!isValid(req.body.name)) throw new Error('name cant be empty');
-//         req.body.name.trim();
->>>>>>> b0c09651
 
-//         if (!req.body.rating) throw new Error("rating is mandatory");
-//         if (!isValid(req.body.rating)) throw new Error('rating cant be empty');
+        //         if (!req.body.rating) throw new Error("rating is mandatory");
+        //         if (!isValid(req.body.rating)) throw new Error('rating cant be empty');
 
-<<<<<<< HEAD
         if (!req.body.feedback) throw new Error("feedback is mandatory");
         const obj = {
             name: req.body.name,
@@ -65,49 +50,6 @@
             .findOne({ productId: req.body.productId, userId: req.body.userId, }).lean().exec();
         console.log(userFound, "ppppp")
         if (!userFound) throw new Error('you cannot edit someone else review');
-=======
-//         if (!(['average', 'good'].includes(req.body.rating))) throw new Error('rating should be good or average');
-
-//         if (!req.body.feedback) throw new Error("feedback is mandatory");
-//         const obj = {
-//             name: req.body.name,
-//             feedback: req.body.feedback,
-//             rating: req.body.rating,
-//             userId: req.body.userId,
-//             productId: req.body.productId
-//         }
-//         let newReview = new productReview(obj).save();
-//         // if (!newReview) throw new Error("Unable to create review");
-//         res.status(200).json({ message: "review Successfully Created", success: true });
-//     } catch (err) {
-//         next(err);
-//     }
-// };
-// export const getReview = async(req, res, next) => {
-//     try {
-//         let reviewArr = await productReview.find().lean().exec();
-//         res.status(200).json({ message: "getReview", data: reviewArr, success: true });
-//     } catch (err) {
-//         next(err);
-//     }
-// };
-
-// export const updateById = async(req, res, next) => {
-//     try {
-//         let userFound = await productReview.findOne({ userId: req.body.userId, productId: req.body.productId }).lean().exec();
-//         if (!userFound) throw new Error('you cannot edit someone else review');
-
-//         const obj = await productReview.findByIdAndUpdate(req.params.id, req.body).exec();
-//         if (!obj) throw { status: 400, message: "review  Not Found" };
->>>>>>> b0c09651
-
-//         res.status(200).json({ message: "review Updated", success: true });
-//     } catch (err) {
-//         next(err);
-//     }
-// };
-
-<<<<<<< HEAD
         res.status(200).json({ message: "review Updated", success: true });
     } catch (err) {
         next(err);
@@ -123,7 +65,7 @@
         next(err);
     }
 };
-=======
+
 // export const deleteById = async(req, res, next) => {
 //     try {
 //         let userFound = await productReview.findOne({ userId: req.body.userId, productId: req.body.productId }).lean().exec();
@@ -134,5 +76,4 @@
 //     } catch (err) {
 //         next(err);
 //     }
-// };
->>>>>>> b0c09651
+// };