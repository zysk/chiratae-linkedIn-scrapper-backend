--- conflicted
+++ resolved
@@ -1,7 +1,7 @@
 import { storeFileAndReturnNameBase64 } from "../helpers/fileSystem";
 import Category from "../models/category.model";
 
-export const addCategory = async (req, res, next) => {
+export const addCategory = async(req, res, next) => {
     try {
         console.log(req.body);
         const CategoryNameCheck = await Category.findOne({ $or: [{ name: new RegExp(`^${req.body.name}$`, "i") }, { slug: new RegExp(`^${req.body.slug}$`) }] }).exec();
@@ -22,7 +22,7 @@
             };
         } else {
             const categoryCount = await Category.countDocuments({ level: 1 }).exec();
-            obj = { ...req.body, order: categoryCount + 1, level: 1 };
+            obj = {...req.body, order: categoryCount + 1, level: 1 };
         }
         let newEntry = new Category(obj).save();
         if (!newEntry) throw new Error("Unable to create Category");
@@ -31,7 +31,7 @@
         next(err);
     }
 };
-export const getCategory = async (req, res, next) => {
+export const getCategory = async(req, res, next) => {
     try {
         let categoryArr = await Category.find().lean().exec();
         // console.log(getCategory, "efnwfnewfo")
@@ -50,29 +50,20 @@
     }
 };
 
-export const updateById = async (req, res, next) => {
+export const updateById = async(req, res, next) => {
     try {
-<<<<<<< HEAD
-<<<<<<< HEAD
-        console.log(req.body, "pyuio")
-        const categoryName = await category.findOne({ name: req.body.name }).exec()
-        if (categoryName) throw ({ status: 400, message: `this ${req.body.name} category exist` });
-        const categoryObj = await category.findByIdAndUpdate(req.params.id, req.body).exec();
-        if (!categoryObj) throw ({ status: 400, message: "category  Not Found" });
-=======
         console.log(req.body, "pyuio");
         if (await Category.findOne({ name: req.body.name }).exec()) throw { status: 400, message: `this ${req.body.name} category exist` };
-=======
->>>>>>> c6420922
+
         const categoryObj = await Category.findByIdAndUpdate(req.params.id, req.body).exec();
         if (!categoryObj) throw { status: 400, message: "category  Not Found" };
->>>>>>> ace611778bc698f1a6c25f2d894056ed8717d7a5
+
         res.status(200).json({ message: "category Updated", success: true });
     } catch (err) {
         next(err);
     }
 };
-export const deleteById = async (req, res, next) => {
+export const deleteById = async(req, res, next) => {
     try {
         const categoryObj = await Category.findByIdAndDelete(req.params.id).exec();
         if (!categoryObj) throw { status: 400, message: "category Not Found" };
@@ -82,7 +73,7 @@
     }
 };
 
-export const getNestedCategory = async (req, res, next) => {
+export const getNestedCategory = async(req, res, next) => {
     try {
         let mainCategoryArr = await Category.find({ "deletedObj.deletedBool": false }).lean().exec();
         const setSubcategoryArr = (id) => {
