--- conflicted
+++ resolved
@@ -15,11 +15,8 @@
 import { driver as maindriver } from '../app';
 import { seleniumErrorHandler } from '../helpers/seleniumErrorHandler';
 import UserLogs from '../models/userLogs.model';
-<<<<<<< HEAD
 import { CalculateRating } from '../helpers/CalculateRating';
-=======
 import { getScheduledCampaignsForToday } from '../helpers/ScheduledCampaigns';
->>>>>>> 69e878be
 
 
 
@@ -144,7 +141,7 @@
         await driver.sleep(3000)
         let isLogin = false
         let url = await driver.getCurrentUrl()
-        console.log("url:",url)
+        console.log("url:", url)
 
         console.timeEnd("label1")
         if (url.includes('feed')) {
