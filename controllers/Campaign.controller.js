--- conflicted
+++ resolved
@@ -1482,11 +1482,7 @@
             let clientArr = await User.find({ _id: { $in: [...SearchResultObj?.resultsArr.map((el) => el.clientId)] } })
                 .lean()
                 .exec();
-<<<<<<< HEAD
-            console.log(`clientArr ==>> ${clientArr}`);
-=======
 			// console.log(`clientArr ==>> ${clientArr}`);
->>>>>>> d2fcf266
             SearchResultObj.resultsArr = clientArr;
         }
         res.status(200).json({ message: "Search Result object", data: SearchResultObj, success: true });
