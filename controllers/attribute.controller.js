import Attribute from "../models/attribute.model";
import AttributeValue from "../models/attibuteValue.model";

export const addAttribute = async (req, res, next) => {
    try {
        let attributeCheck = await Attribute.findOne({ name: new RegExp(`^${req.body.name}$`) }).exec();
        if (attributeCheck) throw new Error({ status: 400, message: "Already Exists" });
        await Attribute(req.body).save();

        res.status(201).json({ message: "attribute Registered", success: true });
    } catch (err) {
        next(err);
    }
};
export const getAttribute = async (req, res, next) => {
    try {
        let attributeArr = await Attribute.find().populate("attributeValueArr.attributeId").lean().exec();
        attributeArr = attributeArr.map((el) => {
            return {
                ...el,
                label: el.name,
                value: el._id,
                attributeValueArr: el.attributeValueArr.filter((el) => el.attributeId).map((elx) => ({ ...elx, label: elx.attributeId.name, value: elx.attributeId._id })),
            };
        });
        console.log(JSON.stringify(attributeArr, null, 2));
        res.status(200).json({ message: "getAttritube", data: attributeArr, success: true });
    } catch (err) {
        next(err);
    }
};
export const updateById = async (req, res, next) => {
    try {
        if (await Attribute.findOne({ name: req.body.name }).exec()) throw { status: 400, message: " attribute exist " };
        const attributeObj = await Attribute.findByIdAndUpdate(req.params.id, req.body).exec();
        if (!attributeObj) throw { status: 400, message: "attribute  Not Found" };
        res.status(200).json({ message: "attribute Updated", success: true });
    } catch (err) {
        next(err);
    }
};
export const deleteById = async (req, res, next) => {
    try {
        const attributeObj = await Attribute.findByIdAndDelete(req.params.id).exec();
        if (!attributeObj) throw { status: 400, message: "attribute Not Found" };
        res.status(200).json({ message: "attribute Deleted", success: true });
    } catch (err) {
        next(err);
    }
};
<<<<<<< HEAD

export const addAttributValue = async(req, res, next) => {
=======
export const addAttributValue = async (req, res, next) => {
>>>>>>> f1eb859a
    try {
        console.log(req.body);
        let existCheck = await AttributeValue.findOne({ name: new RegExp(`^${req.body.name}$`) })
            .lean()
            .exec();
        if (existCheck) throw new Error("Attribute Value Already Exists");
        await AttributeValue(req.body).save();
        res.status(201).json({ message: "attributeValue Registered", success: true });
    } catch (err) {
        next(err);
    }
};
<<<<<<< HEAD

export const getAttributeValue = async(req, res, next) => {
=======
export const getAttributeValue = async (req, res, next) => {
>>>>>>> f1eb859a
    try {
        const getAttritubeValue = await AttributeValue.find().exec();
        res.status(200).json({ message: "getAttritubeValue", data: getAttritubeValue, success: true });
    } catch (err) {
        next(err);
    }
};

export const updateAttributeValueById = async (req, res, next) => {
    try {
        // console.log(req.body, req.params);
        let attributeObj = await AttributeValue.findByIdAndUpdate(req.params.id, req.body).exec();
        if (!attributeObj) throw new Error({ status: 400, message: "attribute  Not Found" });
        res.status(200).json({ message: "attribute Updated", success: true });
    } catch (err) {
        next(err);
    }
};
export const deleteAttributeValueById = async (req, res, next) => {
    try {
        const attributeObj = await AttributeValue.findByIdAndDelete(req.params.id).exec();
        if (!attributeObj) throw { status: 400, message: "attribute Not Found" };
        res.status(200).json({ message: "attribute Deleted", success: true });
    } catch (err) {
        next(err);
    }
};<|MERGE_RESOLUTION|>--- conflicted
+++ resolved
@@ -1,7 +1,7 @@
 import Attribute from "../models/attribute.model";
 import AttributeValue from "../models/attibuteValue.model";
 
-export const addAttribute = async (req, res, next) => {
+export const addAttribute = async(req, res, next) => {
     try {
         let attributeCheck = await Attribute.findOne({ name: new RegExp(`^${req.body.name}$`) }).exec();
         if (attributeCheck) throw new Error({ status: 400, message: "Already Exists" });
@@ -12,7 +12,7 @@
         next(err);
     }
 };
-export const getAttribute = async (req, res, next) => {
+export const getAttribute = async(req, res, next) => {
     try {
         let attributeArr = await Attribute.find().populate("attributeValueArr.attributeId").lean().exec();
         attributeArr = attributeArr.map((el) => {
@@ -20,7 +20,7 @@
                 ...el,
                 label: el.name,
                 value: el._id,
-                attributeValueArr: el.attributeValueArr.filter((el) => el.attributeId).map((elx) => ({ ...elx, label: elx.attributeId.name, value: elx.attributeId._id })),
+                attributeValueArr: el.attributeValueArr.filter((el) => el.attributeId).map((elx) => ({...elx, label: elx.attributeId.name, value: elx.attributeId._id })),
             };
         });
         console.log(JSON.stringify(attributeArr, null, 2));
@@ -29,7 +29,7 @@
         next(err);
     }
 };
-export const updateById = async (req, res, next) => {
+export const updateById = async(req, res, next) => {
     try {
         if (await Attribute.findOne({ name: req.body.name }).exec()) throw { status: 400, message: " attribute exist " };
         const attributeObj = await Attribute.findByIdAndUpdate(req.params.id, req.body).exec();
@@ -39,7 +39,7 @@
         next(err);
     }
 };
-export const deleteById = async (req, res, next) => {
+export const deleteById = async(req, res, next) => {
     try {
         const attributeObj = await Attribute.findByIdAndDelete(req.params.id).exec();
         if (!attributeObj) throw { status: 400, message: "attribute Not Found" };
@@ -48,12 +48,8 @@
         next(err);
     }
 };
-<<<<<<< HEAD
 
 export const addAttributValue = async(req, res, next) => {
-=======
-export const addAttributValue = async (req, res, next) => {
->>>>>>> f1eb859a
     try {
         console.log(req.body);
         let existCheck = await AttributeValue.findOne({ name: new RegExp(`^${req.body.name}$`) })
@@ -66,12 +62,9 @@
         next(err);
     }
 };
-<<<<<<< HEAD
 
 export const getAttributeValue = async(req, res, next) => {
-=======
-export const getAttributeValue = async (req, res, next) => {
->>>>>>> f1eb859a
+
     try {
         const getAttritubeValue = await AttributeValue.find().exec();
         res.status(200).json({ message: "getAttritubeValue", data: getAttritubeValue, success: true });
@@ -80,7 +73,7 @@
     }
 };
 
-export const updateAttributeValueById = async (req, res, next) => {
+export const updateAttributeValueById = async(req, res, next) => {
     try {
         // console.log(req.body, req.params);
         let attributeObj = await AttributeValue.findByIdAndUpdate(req.params.id, req.body).exec();
@@ -90,7 +83,7 @@
         next(err);
     }
 };
-export const deleteAttributeValueById = async (req, res, next) => {
+export const deleteAttributeValueById = async(req, res, next) => {
     try {
         const attributeObj = await AttributeValue.findByIdAndDelete(req.params.id).exec();
         if (!attributeObj) throw { status: 400, message: "attribute Not Found" };
