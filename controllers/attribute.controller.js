import Attribute from "../models/attribute.model";
import AttributeValue from "../models/attibuteValue.model";

export const addAttribute = async (req, res, next) => {
    try {
        let attributeCheck = await Attribute.findOne({ name: new RegExp(`^${req.body.name}$`) }).exec();
        if (attributeCheck) throw new Error({ status: 400, message: "Already Exists" });
        await Attribute(req.body).save();

<<<<<<< HEAD
export const registerAttribute = async(req, res, next) => {
    try {
        console.log(req.body, "345678i")
        const attributeName = await attribute.findOne({ name: req.body.name }).exec()
        if (attributeName) throw ({ status: 400, message: ' this exist, use another' });
        await attribute(req.body).save().exec()
        res.status(201).json({ message: 'attribute Registered', success: true });
=======
        res.status(201).json({ message: "attribute Registered", success: true });
>>>>>>> c6420922
    } catch (err) {
        next(err);
    }
};
export const getAttribute = async(req, res, next) => {
    try {
        const getAttritube = await Attribute.find().exec();
        res.status(200).json({ message: "getAttritube", data: getAttritube, success: true });
    } catch (err) {
        next(err);
    }
};
export const updateById = async(req, res, next) => {
    try {
        if (await Attribute.findOne({ name: req.body.name }).exec()) throw { status: 400, message: " attribute exist " };
        const attributeObj = await Attribute.findByIdAndUpdate(req.params.id, req.body).exec();
        if (!attributeObj) throw { status: 400, message: "attribute  Not Found" };
        res.status(200).json({ message: "attribute Updated", success: true });
    } catch (err) {
        next(err);
    }
};
export const deleteById = async(req, res, next) => {
    try {
        const attributeObj = await Attribute.findByIdAndDelete(req.params.id).exec();
        if (!attributeObj) throw { status: 400, message: "attribute Not Found" };
        res.status(200).json({ message: "attribute Deleted", success: true });
    } catch (err) {
        next(err);
    }
};

export const addAttributValue = async (req, res, next) => {
    try {
        console.log(req.body);
        let existCheck = await AttributeValue.findOne({ name: new RegExp(`^${req.body.name}$`) })
            .lean()
            .exec();
        if (existCheck) throw new Error("Attribute Value Already Exists");
        await AttributeValue(req.body).save();
        res.status(201).json({ message: "attributeValue Registered", success: true });
    } catch (err) {
        next(err);
    }
};
export const getAttributeValue = async (req, res, next) => {
    try {
        const getAttritubeValue = await AttributeValue.find().exec();
        res.status(200).json({ message: "getAttritubeValue", data: getAttritubeValue, success: true });
    } catch (err) {
        next(err);
    }
};

export const updateAttributeValueById = async (req, res, next) => {
    try {
        // console.log(req.body, req.params);
        let attributeObj = await AttributeValue.findByIdAndUpdate(req.params.id, req.body).exec();
        if (!attributeObj) throw new Error({ status: 400, message: "attribute  Not Found" });
        res.status(200).json({ message: "attribute Updated", success: true });
    } catch (err) {
        next(err);
    }
};
export const deleteAttributeValueById = async (req, res, next) => {
    try {
        const attributeObj = await AttributeValue.findByIdAndDelete(req.params.id).exec();
        if (!attributeObj) throw { status: 400, message: "attribute Not Found" };
        res.status(200).json({ message: "attribute Deleted", success: true });
    } catch (err) {
        next(err);
    }
};<|MERGE_RESOLUTION|>--- conflicted
+++ resolved
@@ -1,23 +1,14 @@
 import Attribute from "../models/attribute.model";
 import AttributeValue from "../models/attibuteValue.model";
 
-export const addAttribute = async (req, res, next) => {
+
+export const addAttribute = async(req, res, next) => {
     try {
         let attributeCheck = await Attribute.findOne({ name: new RegExp(`^${req.body.name}$`) }).exec();
         if (attributeCheck) throw new Error({ status: 400, message: "Already Exists" });
         await Attribute(req.body).save();
 
-<<<<<<< HEAD
-export const registerAttribute = async(req, res, next) => {
-    try {
-        console.log(req.body, "345678i")
-        const attributeName = await attribute.findOne({ name: req.body.name }).exec()
-        if (attributeName) throw ({ status: 400, message: ' this exist, use another' });
-        await attribute(req.body).save().exec()
-        res.status(201).json({ message: 'attribute Registered', success: true });
-=======
         res.status(201).json({ message: "attribute Registered", success: true });
->>>>>>> c6420922
     } catch (err) {
         next(err);
     }
@@ -49,8 +40,7 @@
         next(err);
     }
 };
-
-export const addAttributValue = async (req, res, next) => {
+export const addAttributValue = async(req, res, next) => {
     try {
         console.log(req.body);
         let existCheck = await AttributeValue.findOne({ name: new RegExp(`^${req.body.name}$`) })
@@ -63,7 +53,7 @@
         next(err);
     }
 };
-export const getAttributeValue = async (req, res, next) => {
+export const getAttributeValue = async(req, res, next) => {
     try {
         const getAttritubeValue = await AttributeValue.find().exec();
         res.status(200).json({ message: "getAttritubeValue", data: getAttritubeValue, success: true });
@@ -72,7 +62,7 @@
     }
 };
 
-export const updateAttributeValueById = async (req, res, next) => {
+export const updateAttributeValueById = async(req, res, next) => {
     try {
         // console.log(req.body, req.params);
         let attributeObj = await AttributeValue.findByIdAndUpdate(req.params.id, req.body).exec();
@@ -82,7 +72,7 @@
         next(err);
     }
 };
-export const deleteAttributeValueById = async (req, res, next) => {
+export const deleteAttributeValueById = async(req, res, next) => {
     try {
         const attributeObj = await AttributeValue.findByIdAndDelete(req.params.id).exec();
         if (!attributeObj) throw { status: 400, message: "attribute Not Found" };
