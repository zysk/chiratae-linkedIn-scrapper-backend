import { storeFileAndReturnNameBase64 } from "../helpers/fileSystem";
import Brand from "../models/brand.model";

export const registerBrand = async (req, res, next) => {
    try {
<<<<<<< HEAD
        const brandName = await brand.findOne({ name: req.body.name }).exec()
        if (brandName) throw ({ status: 400, message: ' this exist, use another' });
=======
        let brandCheck = await Brand.findOne({ name: new RegExp(`^${req.body.name}$`) }).exec();
        if (brandCheck) throw { status: 400, message: "Brand Already Exist With This Name" };
>>>>>>> da8abbed

        if (req.body.imageStr) {
            req.body.imageUrl = await storeFileAndReturnNameBase64(req.body.imageStr);
        }
        await Brand(req.body).save();
        res.status(200).json({ message: "Brand Created Successfully", success: true });
    } catch (err) {
        next(err);
    }
};
export const getBrand = async (req, res, next) => {
    try {
        const getBrand = await Brand.find().exec();
        console.log(getBrand);
        res.status(200).json({ message: "getBrand", data: getBrand, success: true });
    } catch (err) {
        next(err);
    }
};
export const updateById = async (req, res, next) => {
    try {
<<<<<<< HEAD
        const brandName = await brand.findOne({ name: req.body.name }).exec()
        if (brandName) throw ({ status: 400, message: ' brand exist ' });
        const brandObj = await brand.findByIdAndUpdate(req.params.id, req.body).exec();
        if (!brandObj) throw ({ status: 400, message: "brand  Not Found" });
=======
        if (await Brand.findOne({ name: req.body.name })) throw { status: 400, message: " brand exist " };
        const brandObj = await Brand.findByIdAndUpdate(req.params.id, req.body).exec();
        if (!brandObj) throw { status: 400, message: "brand  Not Found" };
>>>>>>> da8abbed
        res.status(200).json({ message: "brand Updated", success: true });
    } catch (err) {
        next(err);
    }
};
export const deleteById = async (req, res, next) => {
    try {
        const brandObj = await Brand.findByIdAndDelete(req.params.id).exec();
        if (!brandObj) throw { status: 400, message: "brand Not Found" };
        res.status(200).json({ message: "brand Deleted", success: true });
    } catch (err) {
        next(err);
    }
};<|MERGE_RESOLUTION|>--- conflicted
+++ resolved
@@ -1,55 +1,41 @@
-import { storeFileAndReturnNameBase64 } from "../helpers/fileSystem";
-import Brand from "../models/brand.model";
+import authorizeJwt from "../middlewares/auth.middleware";
 
-export const registerBrand = async (req, res, next) => {
+import brand from "../models/brand.model";
+
+export const registerBrand = async(req, res, next) => {
     try {
-<<<<<<< HEAD
         const brandName = await brand.findOne({ name: req.body.name }).exec()
         if (brandName) throw ({ status: 400, message: ' this exist, use another' });
-=======
-        let brandCheck = await Brand.findOne({ name: new RegExp(`^${req.body.name}$`) }).exec();
-        if (brandCheck) throw { status: 400, message: "Brand Already Exist With This Name" };
->>>>>>> da8abbed
 
-        if (req.body.imageStr) {
-            req.body.imageUrl = await storeFileAndReturnNameBase64(req.body.imageStr);
-        }
-        await Brand(req.body).save();
-        res.status(200).json({ message: "Brand Created Successfully", success: true });
+        await brand(req.body).save()
+        res.status(201).json({ message: 'brand Registered', success: true });
     } catch (err) {
         next(err);
     }
 };
-export const getBrand = async (req, res, next) => {
+export const getBrand = async(req, res, next) => {
     try {
-        const getBrand = await Brand.find().exec();
-        console.log(getBrand);
+        const getBrand = await brand.find().exec();
         res.status(200).json({ message: "getBrand", data: getBrand, success: true });
     } catch (err) {
         next(err);
     }
 };
-export const updateById = async (req, res, next) => {
+export const updateById = async(req, res, next) => {
     try {
-<<<<<<< HEAD
         const brandName = await brand.findOne({ name: req.body.name }).exec()
         if (brandName) throw ({ status: 400, message: ' brand exist ' });
         const brandObj = await brand.findByIdAndUpdate(req.params.id, req.body).exec();
         if (!brandObj) throw ({ status: 400, message: "brand  Not Found" });
-=======
-        if (await Brand.findOne({ name: req.body.name })) throw { status: 400, message: " brand exist " };
-        const brandObj = await Brand.findByIdAndUpdate(req.params.id, req.body).exec();
-        if (!brandObj) throw { status: 400, message: "brand  Not Found" };
->>>>>>> da8abbed
         res.status(200).json({ message: "brand Updated", success: true });
     } catch (err) {
         next(err);
     }
 };
-export const deleteById = async (req, res, next) => {
+export const deleteById = async(req, res, next) => {
     try {
-        const brandObj = await Brand.findByIdAndDelete(req.params.id).exec();
-        if (!brandObj) throw { status: 400, message: "brand Not Found" };
+        const brandObj = await brand.findByIdAndDelete(req.params.id).exec();
+        if (!brandObj) throw ({ status: 400, message: "brand Not Found" });
         res.status(200).json({ message: "brand Deleted", success: true });
     } catch (err) {
         next(err);
