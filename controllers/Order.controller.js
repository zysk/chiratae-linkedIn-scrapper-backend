import { storeFileAndReturnNameBase64 } from "../helpers/fileSystem";
import Order from "../models/Order.model";
import Users from "../models/users.model";
import Fabric from "../models/Fabric.model";
import CustomerMeasurements from "../models/CustomerMeasurement.model";
import Tailor from "../models/Tailor.model";
import tailorOrders from "../models/tailorOrders";
import MeasurementProduct from "../models/MeasurementProduct.model";
import QualityControlChecks from "../models/QualityControlChecks.model";
<<<<<<< HEAD
import TailorOrders from "../models/tailorOrders";
import QcOrders from "../models/QcOrders";
import InhouseOrders from "../models/InhouseOrders";
=======
import { rolesObj } from "../helpers/Constants";
>>>>>>> 85fbe3ac
export const addOrder = async (req, res, next) => {
    try {
        if (!req.body.customerId) {
            throw new Error("Customer Id is required");
        }
        // if (!req.body.salesId) {
        //     throw new Error("Sales Id is required");
        // }
        // if (req.body.patternImage) {
        //     try {
        //         req.body.patternImage = await storeFileAndReturnNameBase64(req.body.patternImage);
        //     } catch (error) {
        //         console.error(error);
        //         req.body.patternImage = "";
        //     }
        // }
        // if (req.body.jobCardImage) {
        //     try {
        //         req.body.jobCardImage = await storeFileAndReturnNameBase64(req.body.jobCardImage);
        //     } catch (error) {
        //         console.error(error);
        //         req.body.jobCardImage = "";
        //     }
        // }

        for (let el of req.body.finalOrderProductArr) {
            for (let elx of el.productIdArr) {
                let customerMeasurementObj = await CustomerMeasurements.findOne({ customerId: req.body.customerId, measurementProductId: elx.measurementProductId }).exec();
                if (!customerMeasurementObj) {
                    throw new Error(`Please add measurement for ${elx.name}`);
                }
                elx.detailsArr = customerMeasurementObj.detailsArr;
                let qualityCheckArr = await QualityControlChecks.find({ "productArr.productId": elx.measurementProductId }).exec();
                if (!qualityCheckArr || qualityCheckArr.length == 0) throw new Error(`Please add quality check for ${elx.name}`);
                // console.log(qualityCheckArr, "qualityCheckArr");
                elx.qualityChecksArr = qualityCheckArr.map((el) => {
                    return {
                        qualityCheckId: el._id,
                        qualityCheckName: el.name,
                    };
                });
            }
        }
        // console.log(JSON.stringify(req.body.finalOrderProductArr, null, 2));

        await new Order(req.body).save();
        res.status(200).json({ message: "Ordered Successfully", success: true });
    } catch (error) {
        console.error(error);
        next(error);
    }
};
export const getAllOrders = async (req, res, next) => {
    try {
        let orders = await Order.find().lean().exec();
        for (let el of orders) {
            let tempFabricArr = [];
            let tempObj = await Users.findById(el.customerId).lean().exec();
            if (tempObj) {
                el.customer = tempObj.name;
            }
            if (el.salesId) {
                let tempSalesObj = await Users.findById(el.salesId).lean().exec();
                if (tempObj) {
                    el.sales = tempSalesObj.name;
                }
            } else {
                el.sales = "mft";
            }
            for (let elz of el.finalOrderProductArr) {
                for (let elx of elz.productIdArr) {
                    let tempfabricObj = await Fabric.findById(elx.fabricId).lean().exec();
                    if (tempfabricObj) {
                        let productFabricIndex = tempFabricArr.findIndex((ely) => `${ely._id}` == `${tempfabricObj._id}`);
                        if (productFabricIndex != -1) {
                            tempFabricArr[productFabricIndex].fabricLength += elx.fabricLength;
                        } else {
                            tempFabricArr.push({ ...tempfabricObj, fabricLength: elx.fabricLength });
                        }
                    }
                }
                console.log(el.tailorIdArr, "@@@");
                if (el.tailorIdArr) {
                    console.log("INSIDE 1");
                    for (let elx of el.tailorIdArr) {
                        console.log(elx);
                        let tempObj = await Tailor.findById(elx.tailorId).exec();
                        console.log(tempObj, "SMP");
                        if (tempObj) {
                            elx.tailorObj = tempObj;
                        }
                        let tempProductObj = await MeasurementProduct.findById(elx.productId).exec();
                        console.log(tempProductObj);
                        if (tempProductObj) {
                            elx.productObj = tempProductObj;
                        }
                    }
                }
            }

            // console.log(tempFabricArr);
            el.fabricArr = tempFabricArr;
        }
        console.log(JSON.stringify(orders[orders.length - 2], null, 2));
        res.status(200).json({ data: orders, success: true });
    } catch (error) {
        console.error(error);
        next(error);
    }
};

export const getById = async (req, res, next) => {
    try {
        let orderObj = await Order.findById(req.params.id).lean().exec();
        if (orderObj) {
            let tempFabricArr = [];
            let tempObj = await Users.findById(orderObj.customerId).lean().exec();
            if (tempObj) {
                orderObj.customer = tempObj.name;
            }
            if (orderObj.salesId) {
                let tempSalesObj = await Users.findById(orderObj.salesId).lean().exec();
                if (tempObj) {
                    orderObj.sales = tempSalesObj.name;
                }
            } else {
                orderObj.sales = "mft";
            }
            for (let elz of orderObj.finalOrderProductArr) {
                for (let elx of elz.productIdArr) {
                    let tempfabricObj = await Fabric.findById(elx.fabricId).lean().exec();
                    if (tempfabricObj) {
                        let productFabricIndex = tempFabricArr.findIndex((ely) => `${ely._id}` == `${tempfabricObj._id}`);
                        if (productFabricIndex != -1) {
                            tempFabricArr[productFabricIndex].fabricLength += elx.fabricLength;
                        } else {
                            tempFabricArr.push({ ...tempfabricObj, fabricLength: elx.fabricLength });
                        }
                    }
                }
                console.log(orderObj.tailorIdArr, "@@@");
                if (orderObj.tailorIdArr) {
                    console.log("INSIDE 1");
                    for (let elx of orderObj.tailorIdArr) {
                        console.log(elx);
                        let tempObj = await Tailor.findById(elx.tailorId).exec();
                        console.log(tempObj, "SMP");
                        if (tempObj) {
                            elx.tailorObj = tempObj;
                        }
                        let tempProductObj = await MeasurementProduct.findById(elx.productId).exec();
                        console.log(tempProductObj);
                        if (tempProductObj) {
                            elx.productObj = tempProductObj;
                        }
                    }
                }
            }

            // console.log(tempFabricArr);
            orderObj.fabricArr = tempFabricArr;
        }
        res.status(200).json({ data: orderObj, success: true });
    } catch (error) {
        console.error(error);
        next(error);
    }
};

export const updateOrderStatusToFabricCollector = async (req, res, next) => {
    try {
        console.log(req.body);
        let orderObj = await Order.findById(req.body.orderId).lean().exec();
        if (!orderObj) throw new Error("Order Not Found");
        if (orderObj.orderStatusArr.some((el) => el.status === req.body.orderStatus)) throw new Error("You have already updated this status");

        let temp = await Order.findByIdAndUpdate(req.body.orderId, {
            $push: { orderStatusArr: { status: req.body.orderStatus, statusChangedByRole: req.body.role, statusChangedBy: req.body.statusUpdatedBy } },
            orderStatus: req.body.orderStatus,
        })
            .lean()
            .exec();
        res.status(200).json({ message: `${req.body.orderStatus}`, success: true });
    } catch (error) {
        console.error(error);
        next(error);
    }
};

export const updateOrderImages = async (req, res, next) => {
    try {
        let orderObj = await Order.findById(req.body._id).lean().exec();
        if (!orderObj) throw new Error("Order Not found");
        for (let el of req.body.finalOrderProductArr) {
            for (let elx of el.productIdArr) {
                if (elx.patternImage) {
                    try {
                        elx.patternImage = await storeFileAndReturnNameBase64(elx.patternImage);
                    } catch (error) {
                        console.error(error);
                        elx.patternImage = "";
                    }
                }
                if (elx.jobCardImage1) {
                    try {
                        elx.jobCardImage1 = await storeFileAndReturnNameBase64(elx.jobCardImage1);
                    } catch (error) {
                        console.error(error);
                        elx.jobCardImage1 = "";
                    }
                }
            }
        }
        await Order.findByIdAndUpdate(req.body._id, req.body);
        res.status(200).json({ message: "Uploaded", success: true });
    } catch (error) {
        console.error(error);
        next(error);
    }
};

export const allocateOrderToPatternCutter = async (req, res, next) => {
    try {
        let orderObj = await Order.findById(req.body.orderId).lean().exec();
        if (!orderObj) throw new Error("Order Not found");

        if (orderObj.orderStatusArr.some((el) => el.status === req.body.orderStatus)) throw new Error("You have already updated this status");

        let temp = await Order.findByIdAndUpdate(req.body.orderId, {
            $push: { orderStatusArr: { status: req.body.orderStatus, statusChangedByRole: req.body.role, statusChangedBy: req.body.statusUpdatedBy } },
            orderStatus: req.body.orderStatus,
            finalOrderProductArr: req.body.finalOrderProductArr,
            patternCutterIdArr: req.body.patternCutterIdArr,
        })
            .lean()
            .exec();
        res.status(200).json({ message: "Uploaded", success: true });
    } catch (error) {
        console.error(error);
        next(error);
    }
};

export const allocateOrderToTailor = async (req, res, next) => {
    try {
        let orderObj = await Order.findById(req.body.orderId).lean().exec();
        if (!orderObj) throw new Error("Order Not found");

        if (orderObj.orderStatusArr.some((el) => el.status === req.body.orderStatus)) throw new Error("You have already updated this status");

        let temp = await Order.findByIdAndUpdate(req.body.orderId, {
            $push: { orderStatusArr: { status: req.body.orderStatus, statusChangedByRole: req.body.role, statusChangedBy: req.body.statusUpdatedBy } },
            orderStatus: req.body.orderStatus,
            tailorIdArr: req.body.tailorIdArr,
        })
            .lean()
            .exec();
        res.status(200).json({ message: "Order Status Updated", success: true });
    } catch (error) {
        console.error(error);
        next(error);
    }
};

export const allocateOrderToQC = async (req, res, next) => {
    try {
        console.log(req.body, "QC");
        let orderObj = await Order.findById(req.body.orderId).lean().exec();
        if (!orderObj) throw new Error("Order Not found");

        if (orderObj.orderStatusArr.some((el) => el.status === req.body.orderStatus)) throw new Error("You have already updated this status");

        await Order.findByIdAndUpdate(req.body.orderId, {
            $push: { orderStatusArr: { status: req.body.orderStatus, statusChangedByRole: req.body.role, statusChangedBy: req.body.statusUpdatedBy } },
            orderStatus: req.body.orderStatus,
        })
            .lean()
            .exec();
        let qcObj = {
            orderId: req.body.orderId,
            productObj: req.body.productObj,
            tailorId: req.body.tailorId,
            qcId: req.body.qcId,
        };
        console.log(qcObj, "QCOBJ");
        await new QcOrders(qcObj).save();
        res.status(200).json({ message: "Order Status Updated", success: true });
    } catch (error) {
        console.error(error);
        next(error);
    }
};




export const getTailorsAvialabilityByDate = async (req, res, next) => {
    try {
        console.log(req.query);
        let searchDate = new Date(req.query.search)
        let searchDateStartTime = searchDate.setHours(0, 0, 0, 0)
        let searchDateEndTime = searchDate.setHours(23, 59, 59)

        let tailorsArr = await Tailor.find().lean().exec();


        for (const el of tailorsArr) {
            let tailorOrdersCount = await tailorOrders.find({ tailorId: el._id, completionDate: { $gte: searchDateStartTime, $lte: searchDateEndTime } }).count().exec()
            // console.log(tailorOrdersCount)
            el.ordersCount = tailorOrdersCount;
            console.log(el.perDayCapacity, tailorOrdersCount, el.perDayCapacity < tailorOrdersCount)

            if (el.perDayCapacity > tailorOrdersCount) {
                el.isAvialable = "Available"
            }
            else {
                el.isAvialable = "Not Available"
            }
        }
        // let tailorObj = await Tailor.find({ $or: [{ phone: req.query.search }, { uid: req.query.search }] }).exec();
        res.status(200).json({ message: "Tailor", data: tailorsArr, success: true });
    } catch (error) {
        console.error(error);
        next(error);
    }
};
export const getCustomerOrderByDate = async (req, res, next) => {
    try {
        console.log(req.query);
        let searchDate = new Date(req.query.search)
        let searchDateStartTime = searchDate.setHours(0, 0, 0, 0)
        let searchDateEndTime = searchDate.setHours(23, 59, 59)

        let customerArr = await Users.find({ role: rolesObj.CUSTOMER }).lean().exec();


        for (const el of customerArr) {
            let customerOrdersArr = await Order.find({ customerId: el._id, createdAt: { $gte: searchDateStartTime, $lte: searchDateEndTime } }).exec()
            // console.log(tailorOrdersCount)
            el.ordersCount = customerOrdersArr.length;
            el.totalPrice = customerOrdersArr.reduce((acc, el) => acc + el.price, 0);
            el.customerOrderArr = customerOrdersArr;
            console.log(el.perDayCapacity, customerOrdersArr, el.perDayCapacity < customerOrdersArr)


        }
        // let tailorObj = await Tailor.find({ $or: [{ phone: req.query.search }, { uid: req.query.search }] }).exec();
        res.status(200).json({ message: "Customer order", data: customerArr, success: true });
    } catch (error) {
        console.error(error);
        next(error);
    }
};


export const getTailorOrdersByOrderId = async (req, res, next) => {

    try {
<<<<<<< HEAD
        let orderArr = await TailorOrders.find({ orderId: req.params.id }).lean().exec();

        res.status(200).json({ message: "orderArr", data: orderArr, success: true });
    } catch (error) {
        console.error(error);
        next(error);
    }
};

export const getQcOrders = async (req, res, next) => {
    try {
        let orderArr = await QcOrders.find({ qcId: req.params.id }).lean().exec();

        res.status(200).json({ message: "orderArr", data: orderArr, success: true });
    } catch (error) {
        console.error(error);
        next(error);
    }
};

export const TransferOrderInhouse = async (req, res, next) => {
    try {
        console.log(req.body);
        let orderObj = await Order.findById(req.body.orderId).lean().exec();
        if (!orderObj) throw new Error("Order Not found");

        if (orderObj.orderStatusArr.some((el) => el.status === req.body.orderStatus)) throw new Error("You have already updated this status");

        await Order.findByIdAndUpdate(req.body.orderId, {
            $push: { orderStatusArr: { status: req.body.orderStatus, statusChangedByRole: req.body.role, statusChangedBy: req.body.statusUpdatedBy } },
            orderStatus: req.body.orderStatus,
        })
            .lean()
            .exec();
        let qcObj = {
            orderId: req.body.orderId,
            productObj: req.body.productObj,
            tailorId: req.body.tailorId,
            qcId: req.body.qcId,
        };
        await new InhouseOrders(qcObj).save();
        res.status(200).json({ message: "Order transfered to qc", success: true });
    } catch (error) {
        console.error(error);
        next(error);
    }
};

export const getInhouseOrders = async (req, res, next) => {
    try {
        let orderArr = await InhouseOrders.find().lean().exec();
=======

        let orderArr = await TailorOrders.find({ orderId: req.params.id }).lean().exec();


>>>>>>> 85fbe3ac

        res.status(200).json({ message: "orderArr", data: orderArr, success: true });

    } catch (error) {

        console.error(error);

        next(error);

    }

};<|MERGE_RESOLUTION|>--- conflicted
+++ resolved
@@ -4,16 +4,12 @@
 import Fabric from "../models/Fabric.model";
 import CustomerMeasurements from "../models/CustomerMeasurement.model";
 import Tailor from "../models/Tailor.model";
-import tailorOrders from "../models/tailorOrders";
 import MeasurementProduct from "../models/MeasurementProduct.model";
 import QualityControlChecks from "../models/QualityControlChecks.model";
-<<<<<<< HEAD
 import TailorOrders from "../models/tailorOrders";
 import QcOrders from "../models/QcOrders";
 import InhouseOrders from "../models/InhouseOrders";
-=======
 import { rolesObj } from "../helpers/Constants";
->>>>>>> 85fbe3ac
 export const addOrder = async (req, res, next) => {
     try {
         if (!req.body.customerId) {
@@ -267,10 +263,11 @@
         let temp = await Order.findByIdAndUpdate(req.body.orderId, {
             $push: { orderStatusArr: { status: req.body.orderStatus, statusChangedByRole: req.body.role, statusChangedBy: req.body.statusUpdatedBy } },
             orderStatus: req.body.orderStatus,
-            tailorIdArr: req.body.tailorIdArr,
         })
             .lean()
             .exec();
+
+        await TailorOrders.insertMany(req.body.tailorArr);
         res.status(200).json({ message: "Order Status Updated", success: true });
     } catch (error) {
         console.error(error);
@@ -307,72 +304,8 @@
     }
 };
 
-
-
-
-export const getTailorsAvialabilityByDate = async (req, res, next) => {
-    try {
-        console.log(req.query);
-        let searchDate = new Date(req.query.search)
-        let searchDateStartTime = searchDate.setHours(0, 0, 0, 0)
-        let searchDateEndTime = searchDate.setHours(23, 59, 59)
-
-        let tailorsArr = await Tailor.find().lean().exec();
-
-
-        for (const el of tailorsArr) {
-            let tailorOrdersCount = await tailorOrders.find({ tailorId: el._id, completionDate: { $gte: searchDateStartTime, $lte: searchDateEndTime } }).count().exec()
-            // console.log(tailorOrdersCount)
-            el.ordersCount = tailorOrdersCount;
-            console.log(el.perDayCapacity, tailorOrdersCount, el.perDayCapacity < tailorOrdersCount)
-
-            if (el.perDayCapacity > tailorOrdersCount) {
-                el.isAvialable = "Available"
-            }
-            else {
-                el.isAvialable = "Not Available"
-            }
-        }
-        // let tailorObj = await Tailor.find({ $or: [{ phone: req.query.search }, { uid: req.query.search }] }).exec();
-        res.status(200).json({ message: "Tailor", data: tailorsArr, success: true });
-    } catch (error) {
-        console.error(error);
-        next(error);
-    }
-};
-export const getCustomerOrderByDate = async (req, res, next) => {
-    try {
-        console.log(req.query);
-        let searchDate = new Date(req.query.search)
-        let searchDateStartTime = searchDate.setHours(0, 0, 0, 0)
-        let searchDateEndTime = searchDate.setHours(23, 59, 59)
-
-        let customerArr = await Users.find({ role: rolesObj.CUSTOMER }).lean().exec();
-
-
-        for (const el of customerArr) {
-            let customerOrdersArr = await Order.find({ customerId: el._id, createdAt: { $gte: searchDateStartTime, $lte: searchDateEndTime } }).exec()
-            // console.log(tailorOrdersCount)
-            el.ordersCount = customerOrdersArr.length;
-            el.totalPrice = customerOrdersArr.reduce((acc, el) => acc + el.price, 0);
-            el.customerOrderArr = customerOrdersArr;
-            console.log(el.perDayCapacity, customerOrdersArr, el.perDayCapacity < customerOrdersArr)
-
-
-        }
-        // let tailorObj = await Tailor.find({ $or: [{ phone: req.query.search }, { uid: req.query.search }] }).exec();
-        res.status(200).json({ message: "Customer order", data: customerArr, success: true });
-    } catch (error) {
-        console.error(error);
-        next(error);
-    }
-};
-
-
 export const getTailorOrdersByOrderId = async (req, res, next) => {
-
-    try {
-<<<<<<< HEAD
+    try {
         let orderArr = await TailorOrders.find({ orderId: req.params.id }).lean().exec();
 
         res.status(200).json({ message: "orderArr", data: orderArr, success: true });
@@ -424,21 +357,65 @@
 export const getInhouseOrders = async (req, res, next) => {
     try {
         let orderArr = await InhouseOrders.find().lean().exec();
-=======
-
-        let orderArr = await TailorOrders.find({ orderId: req.params.id }).lean().exec();
-
-
->>>>>>> 85fbe3ac
 
         res.status(200).json({ message: "orderArr", data: orderArr, success: true });
-
-    } catch (error) {
-
-        console.error(error);
-
-        next(error);
-
-    }
-
+    } catch (error) {
+        console.error(error);
+        next(error);
+    }
+};
+
+export const getTailorsAvialabilityByDate = async (req, res, next) => {
+    try {
+        console.log(req.query);
+        let searchDate = new Date(req.query.search);
+        let searchDateStartTime = searchDate.setHours(0, 0, 0, 0);
+        let searchDateEndTime = searchDate.setHours(23, 59, 59);
+
+        let tailorsArr = await Tailor.find().lean().exec();
+
+        for (const el of tailorsArr) {
+            let tailorOrdersCount = await TailorOrders.find({ tailorId: el._id, completionDate: { $gte: searchDateStartTime, $lte: searchDateEndTime } })
+                .count()
+                .exec();
+            // console.log(tailorOrdersCount)
+            el.ordersCount = tailorOrdersCount;
+            console.log(el.perDayCapacity, tailorOrdersCount, el.perDayCapacity < tailorOrdersCount);
+
+            if (el.perDayCapacity > tailorOrdersCount) {
+                el.isAvialable = "Available";
+            } else {
+                el.isAvialable = "Not Available";
+            }
+        }
+        // let tailorObj = await Tailor.find({ $or: [{ phone: req.query.search }, { uid: req.query.search }] }).exec();
+        res.status(200).json({ message: "Tailor", data: tailorsArr, success: true });
+    } catch (error) {
+        console.error(error);
+        next(error);
+    }
+};
+export const getCustomerOrderByDate = async (req, res, next) => {
+    try {
+        console.log(req.query);
+        let searchDate = new Date(req.query.search);
+        let searchDateStartTime = searchDate.setHours(0, 0, 0, 0);
+        let searchDateEndTime = searchDate.setHours(23, 59, 59);
+
+        let customerArr = await Users.find({ role: rolesObj.CUSTOMER }).lean().exec();
+
+        for (const el of customerArr) {
+            let customerOrdersArr = await Order.find({ customerId: el._id, createdAt: { $gte: searchDateStartTime, $lte: searchDateEndTime } }).exec();
+            // console.log(tailorOrdersCount)
+            el.ordersCount = customerOrdersArr.length;
+            el.totalPrice = customerOrdersArr.reduce((acc, el) => acc + el.price, 0);
+            el.customerOrderArr = customerOrdersArr;
+            console.log(el.perDayCapacity, customerOrdersArr, el.perDayCapacity < customerOrdersArr);
+        }
+        // let tailorObj = await Tailor.find({ $or: [{ phone: req.query.search }, { uid: req.query.search }] }).exec();
+        res.status(200).json({ message: "Customer order", data: customerArr, success: true });
+    } catch (error) {
+        console.error(error);
+        next(error);
+    }
 };